--- conflicted
+++ resolved
@@ -183,25 +183,19 @@
         self.bus = bus
         self.i2c_address = addr
         self.oid = self.mcu.create_oid()
-<<<<<<< HEAD
-        self.config_fmt = "config_i2c oid=%d i2c_bus=%%s rate=%d address=%d" % (
-            self.oid,
-            speed,
-            addr,
-        )
-=======
         mcu.add_config_cmd("config_i2c oid=%d" % (self.oid,))
         # Generate I2C bus config message
         if sw_pins is not None:
             self.config_fmt = (
                 "i2c_set_software_bus oid=%d"
                 " scl_pin=%s sda_pin=%s rate=%d address=%d"
-                % (self.oid, sw_pins[0], sw_pins[1], speed, addr))
+                % (self.oid, sw_pins[0], sw_pins[1], speed, addr)
+            )
         else:
             self.config_fmt = (
                 "i2c_set_bus oid=%d i2c_bus=%%s rate=%d address=%d"
-                % (self.oid, speed, addr))
->>>>>>> 645a1b83
+                % (self.oid, speed, addr)
+            )
         self.cmd_queue = self.mcu.alloc_command_queue()
         self.mcu.register_config_callback(self.build_config)
         self.i2c_write_cmd = self.i2c_read_cmd = self.i2c_modify_bits_cmd = None
@@ -219,7 +213,7 @@
         return self.cmd_queue
 
     def build_config(self):
-        if '%' in self.config_fmt:
+        if "%" in self.config_fmt:
             bus = resolve_bus_name(self.mcu, "i2c_bus", self.bus)
             self.config_fmt = self.config_fmt % (bus,)
         self.mcu.add_config_cmd(self.config_fmt)
@@ -274,34 +268,27 @@
 def MCU_I2C_from_config(config, default_addr=None, default_speed=100000):
     # Load bus parameters
     printer = config.get_printer()
-<<<<<<< HEAD
     i2c_mcu = mcu.get_printer_mcu(printer, config.get("i2c_mcu", "mcu"))
     speed = config.getint("i2c_speed", default_speed, minval=100000)
-    bus = config.get("i2c_bus", None)
-=======
-    i2c_mcu = mcu.get_printer_mcu(printer, config.get('i2c_mcu', 'mcu'))
-    speed = config.getint('i2c_speed', default_speed, minval=100000)
->>>>>>> 645a1b83
     if default_addr is None:
         addr = config.getint("i2c_address", minval=0, maxval=127)
     else:
-<<<<<<< HEAD
         addr = config.getint("i2c_address", default_addr, minval=0, maxval=127)
-=======
-        addr = config.getint('i2c_address', default_addr, minval=0, maxval=127)
     # Determine pin from config
     ppins = config.get_printer().lookup_object("pins")
-    if config.get('i2c_software_scl_pin', None) is not None:
-        sw_pin_names = ['i2c_software_%s_pin' % (name,)
-                        for name in ['scl', 'sda']]
-        sw_pin_params = [ppins.lookup_pin(config.get(name), share_type=name)
-                         for name in sw_pin_names]
-        sw_pins = tuple([pin_params['pin'] for pin_params in sw_pin_params])
+    if config.get("i2c_software_scl_pin", None) is not None:
+        sw_pin_names = [
+            "i2c_software_%s_pin" % (name,) for name in ["scl", "sda"]
+        ]
+        sw_pin_params = [
+            ppins.lookup_pin(config.get(name), share_type=name)
+            for name in sw_pin_names
+        ]
+        sw_pins = tuple([pin_params["pin"] for pin_params in sw_pin_params])
         bus = None
     else:
-        bus = config.get('i2c_bus', None)
+        bus = config.get("i2c_bus", None)
         sw_pins = None
->>>>>>> 645a1b83
     # Create MCU_I2C object
     return MCU_I2C(i2c_mcu, bus, addr, speed, sw_pins)
 
