# Virtual sdcard support (print files directly from a host g-code file)
#
# Copyright (C) 2018  Kevin O'Connor <kevin@koconnor.net>
#
# This file may be distributed under the terms of the GNU GPLv3 license.
import os, logging, io

VALID_GCODE_EXTS = ["gcode", "g", "gco"]


class VirtualSD:
    def __init__(self, config):
        self.printer = config.get_printer()
        self.printer.register_event_handler(
            "klippy:shutdown", self.handle_shutdown
        )
        # sdcard state
        sd = config.get("path")
        self.sdcard_dirname = os.path.normpath(os.path.expanduser(sd))
        self.current_file = None
        self.file_position = self.file_size = 0
        # Print Stat Tracking
        self.print_stats = self.printer.load_object(config, "print_stats")
        # Work timer
        self.reactor = self.printer.get_reactor()
        self.must_pause_work = self.cmd_from_sd = False
        self.next_file_position = 0
        self.work_timer = None
        # Error handling
        gcode_macro = self.printer.load_object(config, "gcode_macro")
        self.on_error_gcode = gcode_macro.load_template(
            config, "on_error_gcode", ""
        )
        # Register commands
        self.gcode = self.printer.lookup_object("gcode")
        for cmd in ["M20", "M21", "M23", "M24", "M25", "M26", "M27"]:
            self.gcode.register_command(cmd, getattr(self, "cmd_" + cmd))
        for cmd in ["M28", "M29", "M30"]:
            self.gcode.register_command(cmd, self.cmd_error)
        self.gcode.register_command(
            "SDCARD_RESET_FILE",
            self.cmd_SDCARD_RESET_FILE,
            desc=self.cmd_SDCARD_RESET_FILE_help,
        )
        self.gcode.register_command(
            "SDCARD_PRINT_FILE",
            self.cmd_SDCARD_PRINT_FILE,
            desc=self.cmd_SDCARD_PRINT_FILE_help,
        )

    def handle_shutdown(self):
        if self.work_timer is not None:
            self.must_pause_work = True
            try:
                readpos = max(self.file_position - 1024, 0)
                readcount = self.file_position - readpos
                self.current_file.seek(readpos)
                data = self.current_file.read(readcount + 128)
            except:
                logging.exception("virtual_sdcard shutdown read")
                return
            logging.info(
                "Virtual sdcard (%d): %s\nUpcoming (%d): %s",
                readpos,
                repr(data[:readcount]),
                self.file_position,
                repr(data[readcount:]),
            )

    def stats(self, eventtime):
        if self.work_timer is None:
            return False, ""
        return True, "sd_pos=%d" % (self.file_position,)

    def get_file_list(self, check_subdirs=False):
        if check_subdirs:
            flist = []
            for root, dirs, files in os.walk(
                self.sdcard_dirname, followlinks=True
            ):
                for name in files:
                    ext = name[name.rfind(".") + 1 :]
                    if ext not in VALID_GCODE_EXTS:
                        continue
                    full_path = os.path.join(root, name)
                    r_path = full_path[len(self.sdcard_dirname) + 1 :]
                    size = os.path.getsize(full_path)
                    flist.append((r_path, size))
            return sorted(flist, key=lambda f: f[0].lower())
        else:
            dname = self.sdcard_dirname
            try:
                filenames = os.listdir(self.sdcard_dirname)
                return [
                    (fname, os.path.getsize(os.path.join(dname, fname)))
                    for fname in sorted(filenames, key=str.lower)
                    if not fname.startswith(".")
                    and os.path.isfile((os.path.join(dname, fname)))
                ]
            except:
                logging.exception("virtual_sdcard get_file_list")
                raise self.gcode.error("Unable to get file list")

    def get_status(self, eventtime):
        return {
            "file_path": self.file_path(),
            "progress": self.progress(),
            "is_active": self.is_active(),
            "file_position": self.file_position,
            "file_size": self.file_size,
        }

    def file_path(self):
        if self.current_file:
            return self.current_file.name
        return None

    def progress(self):
        if self.file_size:
            return float(self.file_position) / self.file_size
        else:
            return 0.0

    def is_active(self):
        return self.work_timer is not None

    def do_pause(self):
        if self.work_timer is not None:
            self.must_pause_work = True
            while self.work_timer is not None and not self.cmd_from_sd:
                self.reactor.pause(self.reactor.monotonic() + 0.001)

    def do_resume(self):
        if self.work_timer is not None:
            raise self.gcode.error("SD busy")
        self.must_pause_work = False
        self.work_timer = self.reactor.register_timer(
            self.work_handler, self.reactor.NOW
        )

    def do_cancel(self):
        if self.current_file is not None:
            self.do_pause()
            self.current_file.close()
            self.current_file = None
            self.print_stats.note_cancel()
        self.file_position = self.file_size = 0.0

    # G-Code commands
    def cmd_error(self, gcmd):
        raise gcmd.error("SD write not supported")

    def _reset_file(self):
        if self.current_file is not None:
            self.do_pause()
            self.current_file.close()
            self.current_file = None
        self.file_position = self.file_size = 0.0
        self.print_stats.reset()
        self.printer.send_event("virtual_sdcard:reset_file")

    cmd_SDCARD_RESET_FILE_help = (
        "Clears a loaded SD File. Stops the print " "if necessary"
    )

    def cmd_SDCARD_RESET_FILE(self, gcmd):
        if self.cmd_from_sd:
            raise gcmd.error("SDCARD_RESET_FILE cannot be run from the sdcard")
        self._reset_file()

    cmd_SDCARD_PRINT_FILE_help = (
        "Loads a SD file and starts the print.  May "
        "include files in subdirectories."
    )

    def cmd_SDCARD_PRINT_FILE(self, gcmd):
        if self.work_timer is not None:
            raise gcmd.error("SD busy")
        self._reset_file()
        filename = gcmd.get("FILENAME")
        if filename[0] == "/":
            filename = filename[1:]
        self._load_file(gcmd, filename, check_subdirs=True)
        self.do_resume()

    def cmd_M20(self, gcmd):
        # List SD card
        files = self.get_file_list()
        gcmd.respond_raw("Begin file list")
        for fname, fsize in files:
            gcmd.respond_raw("%s %d" % (fname, fsize))
        gcmd.respond_raw("End file list")

    def cmd_M21(self, gcmd):
        # Initialize SD card
        gcmd.respond_raw("SD card ok")

    def cmd_M23(self, gcmd):
        # Select SD file
        if self.work_timer is not None:
            raise gcmd.error("SD busy")
        self._reset_file()
        filename = gcmd.get_raw_command_parameters().strip()
        if filename.startswith("/"):
            filename = filename[1:]
        self._load_file(gcmd, filename)

    def _load_file(self, gcmd, filename, check_subdirs=False):
        files = self.get_file_list(check_subdirs)
        flist = [f[0] for f in files]
        files_by_lower = {fname.lower(): fname for fname, fsize in files}
        fname = filename
        try:
            if fname not in flist:
                fname = files_by_lower[fname.lower()]
            fname = os.path.join(self.sdcard_dirname, fname)
<<<<<<< HEAD
            f = open(fname, "r")
=======
            f = io.open(fname, 'r', newline='')
>>>>>>> 645a1b83
            f.seek(0, os.SEEK_END)
            fsize = f.tell()
            f.seek(0)
        except:
            logging.exception("virtual_sdcard file open")
            raise gcmd.error("Unable to open file")
        gcmd.respond_raw("File opened:%s Size:%d" % (filename, fsize))
        gcmd.respond_raw("File selected")
        self.current_file = f
        self.file_position = 0
        self.file_size = fsize
        self.print_stats.set_current_file(filename)

    def cmd_M24(self, gcmd):
        # Start/resume SD print
        self.do_resume()

    def cmd_M25(self, gcmd):
        # Pause SD print
        self.do_pause()

    def cmd_M26(self, gcmd):
        # Set SD position
        if self.work_timer is not None:
            raise gcmd.error("SD busy")
        pos = gcmd.get_int("S", minval=0)
        self.file_position = pos

    def cmd_M27(self, gcmd):
        # Report SD print status
        if self.current_file is None:
            gcmd.respond_raw("Not SD printing.")
            return
        gcmd.respond_raw(
            "SD printing byte %d/%d" % (self.file_position, self.file_size)
        )

    def get_file_position(self):
        return self.next_file_position

    def set_file_position(self, pos):
        self.next_file_position = pos

    def is_cmd_from_sd(self):
        return self.cmd_from_sd

    # Background work timer
    def work_handler(self, eventtime):
        logging.info("Starting SD card print (position %d)", self.file_position)
        self.reactor.unregister_timer(self.work_timer)
        try:
            self.current_file.seek(self.file_position)
        except:
            logging.exception("virtual_sdcard seek")
            self.work_timer = None
            return self.reactor.NEVER
        self.print_stats.note_start()
        gcode_mutex = self.gcode.get_mutex()
        partial_input = ""
        lines = []
        error_message = None
        while not self.must_pause_work:
            if not lines:
                # Read more data
                try:
                    data = self.current_file.read(8192)
                except:
                    logging.exception("virtual_sdcard read")
                    break
                if not data:
                    # End of file
                    self.current_file.close()
                    self.current_file = None
                    logging.info("Finished SD card print")
                    self.gcode.respond_raw("Done printing file")
                    break
                lines = data.split("\n")
                lines[0] = partial_input + lines[0]
                partial_input = lines.pop()
                lines.reverse()
                self.reactor.pause(self.reactor.NOW)
                continue
            # Pause if any other request is pending in the gcode class
            if gcode_mutex.test():
                self.reactor.pause(self.reactor.monotonic() + 0.100)
                continue
            # Dispatch command
            self.cmd_from_sd = True
            line = lines.pop()
            next_file_position = self.file_position + len(line) + 1
            self.next_file_position = next_file_position
            try:
                self.gcode.run_script(line)
            except self.gcode.error as e:
                error_message = str(e)
                try:
                    self.gcode.run_script(self.on_error_gcode.render())
                except:
                    logging.exception("virtual_sdcard on_error")
                break
            except:
                logging.exception("virtual_sdcard dispatch")
                break
            self.cmd_from_sd = False
            self.file_position = self.next_file_position
            # Do we need to skip around?
            if self.next_file_position != next_file_position:
                try:
                    self.current_file.seek(self.file_position)
                except:
                    logging.exception("virtual_sdcard seek")
                    self.work_timer = None
                    return self.reactor.NEVER
                lines = []
                partial_input = ""
        logging.info("Exiting SD card print (position %d)", self.file_position)
        self.work_timer = None
        self.cmd_from_sd = False
        if error_message is not None:
            self.print_stats.note_error(error_message)
        elif self.current_file is not None:
            self.print_stats.note_pause()
        else:
            self.print_stats.note_complete()
        return self.reactor.NEVER


def load_config(config):
    return VirtualSD(config)<|MERGE_RESOLUTION|>--- conflicted
+++ resolved
@@ -214,11 +214,7 @@
             if fname not in flist:
                 fname = files_by_lower[fname.lower()]
             fname = os.path.join(self.sdcard_dirname, fname)
-<<<<<<< HEAD
-            f = open(fname, "r")
-=======
-            f = io.open(fname, 'r', newline='')
->>>>>>> 645a1b83
+            f = io.open(fname, "r", newline="")
             f.seek(0, os.SEEK_END)
             fsize = f.tell()
             f.seek(0)
