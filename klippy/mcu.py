# Interface to Klipper micro-controller code
#
# Copyright (C) 2016-2023  Kevin O'Connor <kevin@koconnor.net>
#
# This file may be distributed under the terms of the GNU GPLv3 license.
import logging
import math
import os
import zlib
import serialhdl, msgproto, pins, chelper, clocksync
from extras.danger_options import get_danger_options


class error(Exception):
    pass


######################################################################
# Command transmit helper classes
######################################################################


# Class to retry sending of a query command until a given response is received
class RetryAsyncCommand:
    TIMEOUT_TIME = 5.0
    RETRY_TIME = 0.500

    def __init__(self, serial, name, oid=None):
        self.serial = serial
        self.name = name
        self.oid = oid
        self.reactor = serial.get_reactor()
        self.completion = self.reactor.completion()
        self.min_query_time = self.reactor.monotonic()
        self.need_response = True
        self.serial.register_response(self.handle_callback, name, oid)

    def handle_callback(self, params):
        if self.need_response and params["#sent_time"] >= self.min_query_time:
            self.need_response = False
            self.reactor.async_complete(self.completion, params)

    def get_response(self, cmds, cmd_queue, minclock=0, reqclock=0):
        (cmd,) = cmds
        self.serial.raw_send_wait_ack(cmd, minclock, reqclock, cmd_queue)
        self.min_query_time = 0.0
        first_query_time = query_time = self.reactor.monotonic()
        while 1:
            params = self.completion.wait(query_time + self.RETRY_TIME)
            if params is not None:
                self.serial.register_response(None, self.name, self.oid)
                return params
            query_time = self.reactor.monotonic()
            if query_time > first_query_time + self.TIMEOUT_TIME:
                self.serial.register_response(None, self.name, self.oid)
                raise serialhdl.error(
                    "Timeout on wait for '%s' response" % (self.name,)
                )
            self.serial.raw_send(cmd, minclock, minclock, cmd_queue)


# Wrapper around query commands
class CommandQueryWrapper:
    def __init__(
        self,
        serial,
        msgformat,
        respformat,
        oid=None,
        cmd_queue=None,
        is_async=False,
        error=serialhdl.error,
    ):
        self._serial = serial
        self._cmd = serial.get_msgparser().lookup_command(msgformat)
        serial.get_msgparser().lookup_command(respformat)
        self._response = respformat.split()[0]
        self._oid = oid
        self._error = error
        self._xmit_helper = serialhdl.SerialRetryCommand
        if is_async:
            self._xmit_helper = RetryAsyncCommand
        if cmd_queue is None:
            cmd_queue = serial.get_default_command_queue()
        self._cmd_queue = cmd_queue

    def _do_send(self, cmds, minclock, reqclock):
        xh = self._xmit_helper(self._serial, self._response, self._oid)
        reqclock = max(minclock, reqclock)
        try:
            return xh.get_response(cmds, self._cmd_queue, minclock, reqclock)
        except serialhdl.error as e:
            raise self._error(str(e))

    def send(self, data=(), minclock=0, reqclock=0):
        return self._do_send([self._cmd.encode(data)], minclock, reqclock)

    def send_with_preface(
        self, preface_cmd, preface_data=(), data=(), minclock=0, reqclock=0
    ):
        cmds = [preface_cmd._cmd.encode(preface_data), self._cmd.encode(data)]
        return self._do_send(cmds, minclock, reqclock)


# Wrapper around command sending
class CommandWrapper:
    def __init__(self, serial, msgformat, cmd_queue=None):
        self._serial = serial
        msgparser = serial.get_msgparser()
        self._cmd = msgparser.lookup_command(msgformat)
        if cmd_queue is None:
            cmd_queue = serial.get_default_command_queue()
        self._cmd_queue = cmd_queue
        self._msgtag = msgparser.lookup_msgtag(msgformat) & 0xFFFFFFFF

    def send(self, data=(), minclock=0, reqclock=0):
        cmd = self._cmd.encode(data)
        self._serial.raw_send(cmd, minclock, reqclock, self._cmd_queue)

    def send_wait_ack(self, data=(), minclock=0, reqclock=0):
        cmd = self._cmd.encode(data)
        self._serial.raw_send_wait_ack(cmd, minclock, reqclock, self._cmd_queue)

    def get_command_tag(self):
        return self._msgtag


######################################################################
# Wrapper classes for MCU pins
######################################################################


class MCU_trsync:
    REASON_ENDSTOP_HIT = 1
    REASON_COMMS_TIMEOUT = 2
    REASON_HOST_REQUEST = 3
    REASON_PAST_END_TIME = 4

    def __init__(self, mcu, trdispatch):
        self._mcu = mcu
        self._trdispatch = trdispatch
        self._reactor = mcu.get_printer().get_reactor()
        self._steppers = []
        self._trdispatch_mcu = None
        self._oid = mcu.create_oid()
        self._cmd_queue = mcu.alloc_command_queue()
        self._trsync_start_cmd = self._trsync_set_timeout_cmd = None
        self._trsync_trigger_cmd = self._trsync_query_cmd = None
        self._stepper_stop_cmd = None
        self._trigger_completion = None
        self._home_end_clock = None
        mcu.register_config_callback(self._build_config)
        printer = mcu.get_printer()
        printer.register_event_handler("klippy:shutdown", self._shutdown)

    def get_mcu(self):
        return self._mcu

    def get_oid(self):
        return self._oid

    def get_command_queue(self):
        return self._cmd_queue

    def add_stepper(self, stepper):
        if stepper in self._steppers:
            return
        self._steppers.append(stepper)

    def get_steppers(self):
        return list(self._steppers)

    def _build_config(self):
        mcu = self._mcu
        # Setup config
        mcu.add_config_cmd("config_trsync oid=%d" % (self._oid,))
        mcu.add_config_cmd(
            "trsync_start oid=%d report_clock=0 report_ticks=0 expire_reason=0"
            % (self._oid,),
            on_restart=True,
        )
        # Lookup commands
        self._trsync_start_cmd = mcu.lookup_command(
            "trsync_start oid=%c report_clock=%u report_ticks=%u"
            " expire_reason=%c",
            cq=self._cmd_queue,
        )
        self._trsync_set_timeout_cmd = mcu.lookup_command(
            "trsync_set_timeout oid=%c clock=%u", cq=self._cmd_queue
        )
        self._trsync_trigger_cmd = mcu.lookup_command(
            "trsync_trigger oid=%c reason=%c", cq=self._cmd_queue
        )
        self._trsync_query_cmd = mcu.lookup_query_command(
            "trsync_trigger oid=%c reason=%c",
            "trsync_state oid=%c can_trigger=%c trigger_reason=%c clock=%u",
            oid=self._oid,
            cq=self._cmd_queue,
        )
        self._stepper_stop_cmd = mcu.lookup_command(
            "stepper_stop_on_trigger oid=%c trsync_oid=%c", cq=self._cmd_queue
        )
        # Create trdispatch_mcu object
        set_timeout_tag = mcu.lookup_command(
            "trsync_set_timeout oid=%c clock=%u"
        ).get_command_tag()
        trigger_cmd = mcu.lookup_command("trsync_trigger oid=%c reason=%c")
        trigger_tag = trigger_cmd.get_command_tag()
        state_cmd = mcu.lookup_command(
            "trsync_state oid=%c can_trigger=%c trigger_reason=%c clock=%u"
        )
        state_tag = state_cmd.get_command_tag()
        ffi_main, ffi_lib = chelper.get_ffi()
        self._trdispatch_mcu = ffi_main.gc(
            ffi_lib.trdispatch_mcu_alloc(
                self._trdispatch,
                mcu._serial.get_serialqueue(),  # XXX
                self._cmd_queue,
                self._oid,
                set_timeout_tag,
                trigger_tag,
                state_tag,
            ),
            ffi_lib.free,
        )

    def _shutdown(self):
        tc = self._trigger_completion
        if tc is not None:
            self._trigger_completion = None
            tc.complete(False)

    def _handle_trsync_state(self, params):
        if not params["can_trigger"]:
            tc = self._trigger_completion
            if tc is not None:
                self._trigger_completion = None
                reason = params["trigger_reason"]
                is_failure = reason == self.REASON_COMMS_TIMEOUT
                self._reactor.async_complete(tc, is_failure)
        elif self._home_end_clock is not None:
            clock = self._mcu.clock32_to_clock64(params["clock"])
            if clock >= self._home_end_clock:
                self._home_end_clock = None
                self._trsync_trigger_cmd.send(
                    [self._oid, self.REASON_PAST_END_TIME]
                )

    def start(
        self, print_time, report_offset, trigger_completion, expire_timeout
    ):
        self._trigger_completion = trigger_completion
        self._home_end_clock = None
        clock = self._mcu.print_time_to_clock(print_time)
        expire_ticks = self._mcu.seconds_to_clock(expire_timeout)
        expire_clock = clock + expire_ticks
        report_ticks = self._mcu.seconds_to_clock(expire_timeout * 0.3)
        report_clock = clock + int(report_ticks * report_offset + 0.5)
        min_extend_ticks = int(report_ticks * 0.8 + 0.5)
        ffi_main, ffi_lib = chelper.get_ffi()
        ffi_lib.trdispatch_mcu_setup(
            self._trdispatch_mcu,
            clock,
            expire_clock,
            expire_ticks,
            min_extend_ticks,
        )
        self._mcu.register_response(
            self._handle_trsync_state, "trsync_state", self._oid
        )
        self._trsync_start_cmd.send(
            [self._oid, report_clock, report_ticks, self.REASON_COMMS_TIMEOUT],
            reqclock=report_clock,
        )
        for s in self._steppers:
            self._stepper_stop_cmd.send([s.get_oid(), self._oid])
        self._trsync_set_timeout_cmd.send(
            [self._oid, expire_clock], reqclock=expire_clock
        )

    def set_home_end_time(self, home_end_time):
        self._home_end_clock = self._mcu.print_time_to_clock(home_end_time)

    def stop(self):
        self._mcu.register_response(None, "trsync_state", self._oid)
        self._trigger_completion = None
        if self._mcu.is_fileoutput():
            return self.REASON_ENDSTOP_HIT
        params = self._trsync_query_cmd.send(
            [self._oid, self.REASON_HOST_REQUEST]
        )
        for s in self._steppers:
            s.note_homing_end()
        return params["trigger_reason"]


TRSYNC_SINGLE_MCU_TIMEOUT = 0.250

<<<<<<< HEAD

class MCU_endstop:
    RETRY_QUERY = 1.000

    def __init__(self, mcu, pin_params):
        self._mcu = mcu
        self._pin = pin_params["pin"]
        self._pullup = pin_params["pullup"]
        self._invert = pin_params["invert"]
        self._oid = self._mcu.create_oid()
        self._home_cmd = self._query_cmd = None
        self._mcu.register_config_callback(self._build_config)
=======
class TriggerDispatch:
    def __init__(self, mcu):
        self._mcu = mcu
>>>>>>> 2f6e94c9
        self._trigger_completion = None
        ffi_main, ffi_lib = chelper.get_ffi()
        self._trdispatch = ffi_main.gc(ffi_lib.trdispatch_alloc(), ffi_lib.free)
        self._trsyncs = [MCU_trsync(mcu, self._trdispatch)]
<<<<<<< HEAD

    def get_mcu(self):
        return self._mcu

=======
    def get_oid(self):
        return self._trsyncs[0].get_oid()
    def get_command_queue(self):
        return self._trsyncs[0].get_command_queue()
>>>>>>> 2f6e94c9
    def add_stepper(self, stepper):
        trsyncs = {trsync.get_mcu(): trsync for trsync in self._trsyncs}
        trsync = trsyncs.get(stepper.get_mcu())
        if trsync is None:
            trsync = MCU_trsync(stepper.get_mcu(), self._trdispatch)
            self._trsyncs.append(trsync)
        trsync.add_stepper(stepper)
        # Check for unsupported multi-mcu shared stepper rails
        sname = stepper.get_name()
        if sname.startswith("stepper_"):
            for ot in self._trsyncs:
                for s in ot.get_steppers():
                    if ot is not trsync and s.get_name().startswith(sname[:9]):
                        cerror = self._mcu.get_printer().config_error
                        raise cerror(
                            "Multi-mcu homing not supported on"
                            " multi-mcu shared axis"
                        )

    def get_steppers(self):
        return [s for trsync in self._trsyncs for s in trsync.get_steppers()]
<<<<<<< HEAD

=======
    def start(self, print_time):
        reactor = self._mcu.get_printer().get_reactor()
        self._trigger_completion = reactor.completion()
        expire_timeout = TRSYNC_TIMEOUT
        if len(self._trsyncs) == 1:
            expire_timeout = TRSYNC_SINGLE_MCU_TIMEOUT
        for i, trsync in enumerate(self._trsyncs):
            report_offset = float(i) / len(self._trsyncs)
            trsync.start(print_time, report_offset,
                         self._trigger_completion, expire_timeout)
        etrsync = self._trsyncs[0]
        ffi_main, ffi_lib = chelper.get_ffi()
        ffi_lib.trdispatch_start(self._trdispatch, etrsync.REASON_HOST_REQUEST)
        return self._trigger_completion
    def wait_end(self, end_time):
        etrsync = self._trsyncs[0]
        etrsync.set_home_end_time(end_time)
        if self._mcu.is_fileoutput():
            self._trigger_completion.complete(True)
        self._trigger_completion.wait()
    def stop(self):
        ffi_main, ffi_lib = chelper.get_ffi()
        ffi_lib.trdispatch_stop(self._trdispatch)
        res = [trsync.stop() for trsync in self._trsyncs]
        if any([r == MCU_trsync.REASON_COMMS_TIMEOUT for r in res]):
            return MCU_trsync.REASON_COMMS_TIMEOUT
        return res[0]

class MCU_endstop:
    def __init__(self, mcu, pin_params):
        self._mcu = mcu
        self._pin = pin_params['pin']
        self._pullup = pin_params['pullup']
        self._invert = pin_params['invert']
        self._oid = self._mcu.create_oid()
        self._home_cmd = self._query_cmd = None
        self._mcu.register_config_callback(self._build_config)
        self._rest_ticks = 0
        self._dispatch = TriggerDispatch(mcu)
    def get_mcu(self):
        return self._mcu
    def add_stepper(self, stepper):
        self._dispatch.add_stepper(stepper)
    def get_steppers(self):
        return self._dispatch.get_steppers()
>>>>>>> 2f6e94c9
    def _build_config(self):
        # Setup config
        self._mcu.add_config_cmd(
            "config_endstop oid=%d pin=%s pull_up=%d"
            % (self._oid, self._pin, self._pullup)
        )
        self._mcu.add_config_cmd(
            "endstop_home oid=%d clock=0 sample_ticks=0 sample_count=0"
            " rest_ticks=0 pin_value=0 trsync_oid=0 trigger_reason=0"
            % (self._oid,),
            on_restart=True,
        )
        # Lookup commands
        cmd_queue = self._dispatch.get_command_queue()
        self._home_cmd = self._mcu.lookup_command(
            "endstop_home oid=%c clock=%u sample_ticks=%u sample_count=%c"
            " rest_ticks=%u pin_value=%c trsync_oid=%c trigger_reason=%c",
            cq=cmd_queue,
        )
        self._query_cmd = self._mcu.lookup_query_command(
            "endstop_query_state oid=%c",
            "endstop_state oid=%c homing=%c next_clock=%u pin_value=%c",
            oid=self._oid,
            cq=cmd_queue,
        )

    def home_start(
        self, print_time, sample_time, sample_count, rest_time, triggered=True
    ):
        clock = self._mcu.print_time_to_clock(print_time)
        rest_ticks = (
            self._mcu.print_time_to_clock(print_time + rest_time) - clock
        )
        self._rest_ticks = rest_ticks
<<<<<<< HEAD
        reactor = self._mcu.get_printer().get_reactor()
        self._trigger_completion = reactor.completion()
        expire_timeout = get_danger_options().multi_mcu_trsync_timeout
        if len(self._trsyncs) == 1:
            expire_timeout = TRSYNC_SINGLE_MCU_TIMEOUT
        for i, trsync in enumerate(self._trsyncs):
            report_offset = float(i) / len(self._trsyncs)
            trsync.start(
                print_time,
                report_offset,
                self._trigger_completion,
                expire_timeout,
            )
        etrsync = self._trsyncs[0]
        ffi_main, ffi_lib = chelper.get_ffi()
        ffi_lib.trdispatch_start(self._trdispatch, etrsync.REASON_HOST_REQUEST)
        self._home_cmd.send(
            [
                self._oid,
                clock,
                self._mcu.seconds_to_clock(sample_time),
                sample_count,
                rest_ticks,
                triggered ^ self._invert,
                etrsync.get_oid(),
                etrsync.REASON_ENDSTOP_HIT,
            ],
            reqclock=clock,
        )
        return self._trigger_completion

=======
        trigger_completion = self._dispatch.start(print_time)
        self._home_cmd.send(
            [self._oid, clock, self._mcu.seconds_to_clock(sample_time),
             sample_count, rest_ticks, triggered ^ self._invert,
             self._dispatch.get_oid(), MCU_trsync.REASON_ENDSTOP_HIT],
            reqclock=clock)
        return trigger_completion
>>>>>>> 2f6e94c9
    def home_wait(self, home_end_time):
        self._dispatch.wait_end(home_end_time)
        self._home_cmd.send([self._oid, 0, 0, 0, 0, 0, 0, 0])
<<<<<<< HEAD
        ffi_main, ffi_lib = chelper.get_ffi()
        ffi_lib.trdispatch_stop(self._trdispatch)
        res = [trsync.stop() for trsync in self._trsyncs]
        if any([r == etrsync.REASON_COMMS_TIMEOUT for r in res]):
            return -1.0
        if res[0] != etrsync.REASON_ENDSTOP_HIT:
            return 0.0
=======
        res = self._dispatch.stop()
        if res == MCU_trsync.REASON_COMMS_TIMEOUT:
            return -1.
        if res != MCU_trsync.REASON_ENDSTOP_HIT:
            return 0.
>>>>>>> 2f6e94c9
        if self._mcu.is_fileoutput():
            return home_end_time
        params = self._query_cmd.send([self._oid])
        next_clock = self._mcu.clock32_to_clock64(params["next_clock"])
        return self._mcu.clock_to_print_time(next_clock - self._rest_ticks)

    def query_endstop(self, print_time):
        clock = self._mcu.print_time_to_clock(print_time)
        if self._mcu.is_fileoutput():
            return 0
        params = self._query_cmd.send([self._oid], minclock=clock)
        return params["pin_value"] ^ self._invert


class MCU_digital_out:
    def __init__(self, mcu, pin_params):
        self._mcu = mcu
        self._oid = None
        self._mcu.register_config_callback(self._build_config)
        self._pin = pin_params["pin"]
        self._invert = pin_params["invert"]
        self._start_value = self._shutdown_value = self._invert
        self._max_duration = 2.0
        self._last_clock = 0
        self._set_cmd = None

    def get_mcu(self):
        return self._mcu

    def setup_max_duration(self, max_duration):
        self._max_duration = max_duration

    def setup_start_value(self, start_value, shutdown_value):
        self._start_value = (not not start_value) ^ self._invert
        self._shutdown_value = (not not shutdown_value) ^ self._invert

    def _build_config(self):
        if self._max_duration and self._start_value != self._shutdown_value:
            raise pins.error(
                "Pin with max duration must have start"
                " value equal to shutdown value"
            )
        mdur_ticks = self._mcu.seconds_to_clock(self._max_duration)
        if mdur_ticks >= 1 << 31:
            raise pins.error("Digital pin max duration too large")
        self._mcu.request_move_queue_slot()
        self._oid = self._mcu.create_oid()
        self._mcu.add_config_cmd(
            "config_digital_out oid=%d pin=%s value=%d default_value=%d"
            " max_duration=%d"
            % (
                self._oid,
                self._pin,
                self._start_value,
                self._shutdown_value,
                mdur_ticks,
            )
        )
        self._mcu.add_config_cmd(
            "update_digital_out oid=%d value=%d"
            % (self._oid, self._start_value),
            on_restart=True,
        )
        cmd_queue = self._mcu.alloc_command_queue()
        self._set_cmd = self._mcu.lookup_command(
            "queue_digital_out oid=%c clock=%u on_ticks=%u", cq=cmd_queue
        )

    def set_digital(self, print_time, value):
        clock = self._mcu.print_time_to_clock(print_time)
        self._set_cmd.send(
            [self._oid, clock, (not not value) ^ self._invert],
            minclock=self._last_clock,
            reqclock=clock,
        )
        self._last_clock = clock


class MCU_pwm:
    def __init__(self, mcu, pin_params):
        self._mcu = mcu
        self._hardware_pwm = False
        self._cycle_time = 0.100
        self._max_duration = 2.0
        self._oid = None
        self._mcu.register_config_callback(self._build_config)
        self._pin = pin_params["pin"]
        self._invert = pin_params["invert"]
        self._start_value = self._shutdown_value = float(self._invert)
        self._last_clock = 0
        self._pwm_max = 0.0
        self._set_cmd = None

    def get_mcu(self):
        return self._mcu

    def setup_max_duration(self, max_duration):
        self._max_duration = max_duration

    def setup_cycle_time(self, cycle_time, hardware_pwm=False):
        self._cycle_time = cycle_time
        self._hardware_pwm = hardware_pwm

    def setup_start_value(self, start_value, shutdown_value):
        if self._invert:
            start_value = 1.0 - start_value
            shutdown_value = 1.0 - shutdown_value
        self._start_value = max(0.0, min(1.0, start_value))
        self._shutdown_value = max(0.0, min(1.0, shutdown_value))

    def _build_config(self):
        if self._max_duration and self._start_value != self._shutdown_value:
            raise pins.error(
                "Pin with max duration must have start"
                " value equal to shutdown value"
            )
        cmd_queue = self._mcu.alloc_command_queue()
        curtime = self._mcu.get_printer().get_reactor().monotonic()
        printtime = self._mcu.estimated_print_time(curtime)
        self._last_clock = self._mcu.print_time_to_clock(printtime + 0.200)
        cycle_ticks = self._mcu.seconds_to_clock(self._cycle_time)
        mdur_ticks = self._mcu.seconds_to_clock(self._max_duration)
        if mdur_ticks >= 1 << 31:
            raise pins.error("PWM pin max duration too large")
        if self._hardware_pwm:
            self._pwm_max = self._mcu.get_constant_float("PWM_MAX")
            self._mcu.request_move_queue_slot()
            self._oid = self._mcu.create_oid()
            self._mcu.add_config_cmd(
                "config_pwm_out oid=%d pin=%s cycle_ticks=%d value=%d"
                " default_value=%d max_duration=%d"
                % (
                    self._oid,
                    self._pin,
                    cycle_ticks,
                    self._start_value * self._pwm_max,
                    self._shutdown_value * self._pwm_max,
                    mdur_ticks,
                )
            )
            svalue = int(self._start_value * self._pwm_max + 0.5)
            self._mcu.add_config_cmd(
                "queue_pwm_out oid=%d clock=%d value=%d"
                % (self._oid, self._last_clock, svalue),
                on_restart=True,
            )
            self._set_cmd = self._mcu.lookup_command(
                "queue_pwm_out oid=%c clock=%u value=%hu", cq=cmd_queue
            )
            return
        # Software PWM
        if self._shutdown_value not in [0.0, 1.0]:
            raise pins.error("shutdown value must be 0.0 or 1.0 on soft pwm")
        if cycle_ticks >= 1 << 31:
            raise pins.error("PWM pin cycle time too large")
        self._mcu.request_move_queue_slot()
        self._oid = self._mcu.create_oid()
        self._mcu.add_config_cmd(
            "config_digital_out oid=%d pin=%s value=%d"
            " default_value=%d max_duration=%d"
            % (
                self._oid,
                self._pin,
                self._start_value >= 1.0,
                self._shutdown_value >= 0.5,
                mdur_ticks,
            )
        )
        self._mcu.add_config_cmd(
            "set_digital_out_pwm_cycle oid=%d cycle_ticks=%d"
            % (self._oid, cycle_ticks)
        )
        self._pwm_max = float(cycle_ticks)
        svalue = int(self._start_value * cycle_ticks + 0.5)
        self._mcu.add_config_cmd(
            "queue_digital_out oid=%d clock=%d on_ticks=%d"
            % (self._oid, self._last_clock, svalue),
            is_init=True,
        )
        self._set_cmd = self._mcu.lookup_command(
            "queue_digital_out oid=%c clock=%u on_ticks=%u", cq=cmd_queue
        )

    def set_pwm(self, print_time, value):
        if self._invert:
            value = 1.0 - value
        v = int(max(0.0, min(1.0, value)) * self._pwm_max + 0.5)
        clock = self._mcu.print_time_to_clock(print_time)
        self._set_cmd.send(
            [self._oid, clock, v], minclock=self._last_clock, reqclock=clock
        )
        self._last_clock = clock


class MCU_adc:
    def __init__(self, mcu, pin_params):
        self._mcu = mcu
        self._pin = pin_params["pin"]
        self._min_sample = self._max_sample = 0.0
        self._sample_time = self._report_time = 0.0
        self._sample_count = self._range_check_count = 0
        self._report_clock = 0
        self._last_state = (0.0, 0.0)
        self._oid = self._callback = None
        self._mcu.register_config_callback(self._build_config)
        self._inv_max_adc = 0.0

    def get_mcu(self):
        return self._mcu

    def setup_minmax(
        self,
        sample_time,
        sample_count,
        minval=0.0,
        maxval=1.0,
        range_check_count=0,
    ):
        self._sample_time = sample_time
        self._sample_count = sample_count
        self._min_sample = minval
        self._max_sample = maxval
        self._range_check_count = range_check_count

    def setup_adc_callback(self, report_time, callback):
        self._report_time = report_time
        self._callback = callback

    def get_last_value(self):
        return self._last_state

    def _build_config(self):
        if not self._sample_count:
            return
        self._oid = self._mcu.create_oid()
        self._mcu.add_config_cmd(
            "config_analog_in oid=%d pin=%s" % (self._oid, self._pin)
        )
        clock = self._mcu.get_query_slot(self._oid)
        sample_ticks = self._mcu.seconds_to_clock(self._sample_time)
        mcu_adc_max = self._mcu.get_constant_float("ADC_MAX")
        max_adc = self._sample_count * mcu_adc_max
        self._inv_max_adc = 1.0 / max_adc
        self._report_clock = self._mcu.seconds_to_clock(self._report_time)
        min_sample = max(0, min(0xFFFF, int(self._min_sample * max_adc)))
        max_sample = max(
            0, min(0xFFFF, int(math.ceil(self._max_sample * max_adc)))
        )
        self._mcu.add_config_cmd(
            "query_analog_in oid=%d clock=%d sample_ticks=%d sample_count=%d"
            " rest_ticks=%d min_value=%d max_value=%d range_check_count=%d"
            % (
                self._oid,
                clock,
                sample_ticks,
                self._sample_count,
                self._report_clock,
                min_sample,
                max_sample,
                self._range_check_count,
            ),
            is_init=True,
        )
        self._mcu.register_response(
            self._handle_analog_in_state, "analog_in_state", self._oid
        )

    def _handle_analog_in_state(self, params):
        last_value = params["value"] * self._inv_max_adc
        next_clock = self._mcu.clock32_to_clock64(params["next_clock"])
        last_read_clock = next_clock - self._report_clock
        last_read_time = self._mcu.clock_to_print_time(last_read_clock)
        self._last_state = (last_value, last_read_time)
        if self._callback is not None:
            self._callback(last_read_time, last_value)


######################################################################
# Main MCU class
######################################################################


class MCU:
    error = error

    def __init__(self, config, clocksync):
        self._printer = printer = config.get_printer()
        self.gcode = printer.lookup_object("gcode")
        self._clocksync = clocksync
        self._reactor = printer.get_reactor()
        self._name = config.get_name()
        if self._name.startswith("mcu "):
            self._name = self._name[4:]
        # Serial port
        wp = "mcu '%s': " % (self._name)
        self._serial = serialhdl.SerialReader(self._reactor, warn_prefix=wp)
        self._baud = 0
        self._canbus_iface = None
        canbus_uuid = config.get("canbus_uuid", None)
        if canbus_uuid is not None:
            self._serialport = canbus_uuid
            self._canbus_iface = config.get("canbus_interface", "can0")
            cbid = self._printer.load_object(config, "canbus_ids")
            cbid.add_uuid(config, canbus_uuid, self._canbus_iface)
        else:
            self._serialport = config.get("serial")
            if not (
                self._serialport.startswith("/dev/rpmsg_")
                or self._serialport.startswith("/tmp/klipper_host_")
            ):
                self._baud = config.getint("baud", 250000, minval=2400)
        # Restarts
        restart_methods = [None, "arduino", "cheetah", "command", "rpi_usb"]
        self._restart_method = "command"
        if self._baud:
            rmethods = {m: m for m in restart_methods}
            self._restart_method = config.getchoice(
                "restart_method", rmethods, None
            )
        self._reset_cmd = self._config_reset_cmd = None
        self._is_mcu_bridge = False
        self._emergency_stop_cmd = None
        self._is_shutdown = self._is_timeout = False
        self._shutdown_clock = 0
        self._shutdown_msg = ""
        # Config building
        printer.lookup_object("pins").register_chip(self._name, self)
        self._oid_count = 0
        self._config_callbacks = []
        self._config_cmds = []
        self._restart_cmds = []
        self._init_cmds = []
        self._mcu_freq = 0.0
        # Move command queuing
        ffi_main, self._ffi_lib = chelper.get_ffi()
        self._max_stepper_error = config.getfloat(
            "max_stepper_error", 0.000025, minval=0.0
        )
        self._reserved_move_slots = 0
        self._stepqueues = []
        self._steppersync = None
        self._flush_callbacks = []
        # Stats
        self._get_status_info = {}
        self._stats_sumsq_base = 0.0
        self._mcu_tick_avg = 0.0
        self._mcu_tick_stddev = 0.0
        self._mcu_tick_awake = 0.0
        # Register handlers
        printer.register_event_handler(
            "klippy:firmware_restart", self._firmware_restart
        )
        printer.register_event_handler(
            "klippy:mcu_identify", self._mcu_identify
        )
        printer.register_event_handler("klippy:connect", self._connect)
        printer.register_event_handler("klippy:shutdown", self._shutdown)
        printer.register_event_handler("klippy:disconnect", self._disconnect)
        printer.register_event_handler("klippy:ready", self._ready)

    # Serial callbacks
    def _handle_mcu_stats(self, params):
        count = params["count"]
        tick_sum = params["sum"]
        c = 1.0 / (count * self._mcu_freq)
        self._mcu_tick_avg = tick_sum * c
        tick_sumsq = params["sumsq"] * self._stats_sumsq_base
        diff = count * tick_sumsq - tick_sum**2
        self._mcu_tick_stddev = c * math.sqrt(max(0.0, diff))
        self._mcu_tick_awake = tick_sum / self._mcu_freq

    def _handle_shutdown(self, params):
        if self._is_shutdown:
            return
        self._is_shutdown = True
        clock = params.get("clock")
        if clock is not None:
            self._shutdown_clock = self.clock32_to_clock64(clock)
        self._shutdown_msg = msg = params["static_string_id"]
        if get_danger_options().log_shutdown_info:
            logging.info(
                "MCU '%s' %s: %s\n%s\n%s",
                self._name,
                params["#name"],
                self._shutdown_msg,
                self._clocksync.dump_debug(),
                self._serial.dump_debug(),
            )
        prefix = "MCU '%s' shutdown: " % (self._name,)
        if params["#name"] == "is_shutdown":
            prefix = "Previous MCU '%s' shutdown: " % (self._name,)

        append_msgs = []
        if (
            msg.startswith("ADC out of range")
            or msg.startswith("Thermocouple reader fault")
        ) and not get_danger_options.adc_ignore_limits:
            pheaters = self._printer.lookup_object("heaters")
            heaters = [
                pheaters.lookup_heater(n) for n in pheaters.available_heaters
            ]
            for heater in heaters:
                if heater.is_adc_faulty():
                    append_msgs.append(
                        {
                            "heater": heater.name,
                            "last_temp": "{:.2f}".format(heater.last_temp),
                            "min_temp": heater.min_temp,
                            "max_temp": heater.max_temp,
                        }
                    )
            sensor_names = [
                sensor
                for sensor in self._printer.objects
                if (
                    sensor.startswith("temperature_sensor")
                    or sensor.startswith("temperature_fan")
                )
            ]
            for sensor_name in sensor_names:
                sensor = self._printer.lookup_object(sensor_name)
                if sensor.is_adc_faulty():
                    append_msgs.append(
                        {
                            sensor_name.split(" ")[0]: sensor.name,
                            "last_temp": "{:.2f}".format(sensor.last_temp),
                            "min_temp": sensor.min_temp,
                            "max_temp": sensor.max_temp,
                        }
                    )

        self._printer.invoke_async_shutdown(
            prefix + msg + error_help(msg=msg, append_msgs=append_msgs)
        )

    def _handle_starting(self, params):
        if not self._is_shutdown:
            self._printer.invoke_async_shutdown(
                "MCU '%s' spontaneous restart" % (self._name,)
            )

    # Connection phase
    def _check_restart(self, reason):
        start_reason = self._printer.get_start_args().get("start_reason")
        if start_reason == "firmware_restart":
            return
        logging.info(
            "Attempting automated MCU '%s' restart: %s", self._name, reason
        )
        self._printer.request_exit("firmware_restart")
        self._reactor.pause(self._reactor.monotonic() + 2.000)
        raise error("Attempt MCU '%s' restart failed" % (self._name,))

    def _connect_file(self, pace=False):
        # In a debugging mode.  Open debug output file and read data dictionary
        start_args = self._printer.get_start_args()
        if self._name == "mcu":
            out_fname = start_args.get("debugoutput")
            dict_fname = start_args.get("dictionary")
        else:
            out_fname = start_args.get("debugoutput") + "-" + self._name
            dict_fname = start_args.get("dictionary_" + self._name)
        outfile = open(out_fname, "wb")
        dfile = open(dict_fname, "rb")
        dict_data = dfile.read()
        dfile.close()
        self._serial.connect_file(outfile, dict_data)
        self._clocksync.connect_file(self._serial, pace)
        # Handle pacing
        if not pace:

            def dummy_estimated_print_time(eventtime):
                return 0.0

            self.estimated_print_time = dummy_estimated_print_time

    def _send_config(self, prev_crc):
        # Build config commands
        for cb in self._config_callbacks:
            cb()
        self._config_cmds.insert(
            0, "allocate_oids count=%d" % (self._oid_count,)
        )
        # Resolve pin names
<<<<<<< HEAD
        mcu_type = self._serial.get_msgparser().get_constant("MCU")
        ppins = self._printer.lookup_object("pins")
=======
        ppins = self._printer.lookup_object('pins')
>>>>>>> 2f6e94c9
        pin_resolver = ppins.get_pin_resolver(self._name)
        for cmdlist in (self._config_cmds, self._restart_cmds, self._init_cmds):
            for i, cmd in enumerate(cmdlist):
                cmdlist[i] = pin_resolver.update_command(cmd)
        # Calculate config CRC
        encoded_config = "\n".join(self._config_cmds).encode()
        config_crc = zlib.crc32(encoded_config) & 0xFFFFFFFF
        self.add_config_cmd("finalize_config crc=%d" % (config_crc,))
        if prev_crc is not None and config_crc != prev_crc:
            self._check_restart("CRC mismatch")
            raise error("MCU '%s' CRC does not match config" % (self._name,))
        # Transmit config messages (if needed)
        self.register_response(self._handle_starting, "starting")
        try:
            if prev_crc is None:
                logging.info(
                    "Sending MCU '%s' printer configuration...", self._name
                )
                for c in self._config_cmds:
                    self._serial.send(c)
            else:
                for c in self._restart_cmds:
                    self._serial.send(c)
            # Transmit init messages
            for c in self._init_cmds:
                self._serial.send(c)
        except msgproto.enumeration_error as e:
            enum_name, enum_value = e.get_enum_params()
            if enum_name == "pin":
                # Raise pin name errors as a config error (not a protocol error)
                raise self._printer.config_error(
                    "Pin '%s' is not a valid pin name on mcu '%s'"
                    % (enum_value, self._name)
                )
            raise

    def _send_get_config(self):
        get_config_cmd = self.lookup_query_command(
            "get_config",
            "config is_config=%c crc=%u is_shutdown=%c move_count=%hu",
        )
        if self.is_fileoutput():
            return {"is_config": 0, "move_count": 500, "crc": 0}
        config_params = get_config_cmd.send()
        if self._is_shutdown:
            raise error(
                "MCU '%s' error during config: %s"
                % (self._name, self._shutdown_msg)
            )
        if config_params["is_shutdown"]:
            raise error(
                "Can not update MCU '%s' config as it is shutdown"
                % (self._name,)
            )
        return config_params

    def _log_info(self):
        msgparser = self._serial.get_msgparser()
        message_count = len(msgparser.get_messages())
        version, build_versions = msgparser.get_version_info()
        log_info = [
            "Loaded MCU '%s' %d commands (%s / %s)"
            % (self._name, message_count, version, build_versions),
            "MCU '%s' config: %s"
            % (
                self._name,
                " ".join(
                    ["%s=%s" % (k, v) for k, v in self.get_constants().items()]
                ),
            ),
        ]
        return "\n".join(log_info)

    def _connect(self):
        config_params = self._send_get_config()
        if not config_params["is_config"]:
            if self._restart_method == "rpi_usb":
                # Only configure mcu after usb power reset
                self._check_restart("full reset before config")
            # Not configured - send config and issue get_config again
            self._send_config(None)
            config_params = self._send_get_config()
            if not config_params["is_config"] and not self.is_fileoutput():
                raise error("Unable to configure MCU '%s'" % (self._name,))
        else:
            start_reason = self._printer.get_start_args().get("start_reason")
            if start_reason == "firmware_restart":
                raise error(
                    "Failed automated reset of MCU '%s'" % (self._name,)
                )
            # Already configured - send init commands
            self._send_config(config_params["crc"])
        # Setup steppersync with the move_count returned by get_config
        move_count = config_params["move_count"]
        if move_count < self._reserved_move_slots:
            raise error("Too few moves available on MCU '%s'" % (self._name,))
        ffi_main, ffi_lib = chelper.get_ffi()
        self._steppersync = ffi_main.gc(
            ffi_lib.steppersync_alloc(
                self._serial.get_serialqueue(),
                self._stepqueues,
                len(self._stepqueues),
                move_count - self._reserved_move_slots,
            ),
            ffi_lib.steppersync_free,
        )
        ffi_lib.steppersync_set_time(self._steppersync, 0.0, self._mcu_freq)
        # Log config information
        move_msg = "Configured MCU '%s' (%d moves)" % (self._name, move_count)
        logging.info(move_msg)
        log_info = self._log_info() + "\n" + move_msg
        self._printer.set_rollover_info(self._name, log_info, log=False)

    def _mcu_identify(self):
        if self.is_fileoutput():
            self._connect_file()
        else:
            resmeth = self._restart_method
            if resmeth == "rpi_usb" and not os.path.exists(self._serialport):
                # Try toggling usb power
                self._check_restart("enable power")
            try:
                if self._canbus_iface is not None:
                    cbid = self._printer.lookup_object("canbus_ids")
                    nodeid = cbid.get_nodeid(self._serialport)
                    self._serial.connect_canbus(
                        self._serialport, nodeid, self._canbus_iface
                    )
                elif self._baud:
                    # Cheetah boards require RTS to be deasserted
                    # else a reset will trigger the built-in bootloader.
                    rts = resmeth != "cheetah"
                    self._serial.connect_uart(self._serialport, self._baud, rts)
                else:
                    self._serial.connect_pipe(self._serialport)
                self._clocksync.connect(self._serial)
            except serialhdl.error as e:
                raise error(str(e))
        if get_danger_options().log_startup_info:
            logging.info(self._log_info())
        ppins = self._printer.lookup_object("pins")
        pin_resolver = ppins.get_pin_resolver(self._name)
        for cname, value in self.get_constants().items():
            if cname.startswith("RESERVE_PINS_"):
                for pin in value.split(","):
                    pin_resolver.reserve_pin(pin, cname[13:])
        self._mcu_freq = self.get_constant_float("CLOCK_FREQ")
        self._stats_sumsq_base = self.get_constant_float("STATS_SUMSQ_BASE")
        self._emergency_stop_cmd = self.lookup_command("emergency_stop")
        self._reset_cmd = self.try_lookup_command("reset")
        self._config_reset_cmd = self.try_lookup_command("config_reset")
        ext_only = self._reset_cmd is None and self._config_reset_cmd is None
        msgparser = self._serial.get_msgparser()
        mbaud = msgparser.get_constant("SERIAL_BAUD", None)
        if self._restart_method is None and mbaud is None and not ext_only:
            self._restart_method = "command"
        if msgparser.get_constant("CANBUS_BRIDGE", 0):
            self._is_mcu_bridge = True
            self._printer.register_event_handler(
                "klippy:firmware_restart", self._firmware_restart_bridge
            )
        version, build_versions = msgparser.get_version_info()
        self._get_status_info["mcu_version"] = version
        self._get_status_info["mcu_build_versions"] = build_versions
        self._get_status_info["mcu_constants"] = msgparser.get_constants()
        self.register_response(self._handle_shutdown, "shutdown")
        self.register_response(self._handle_shutdown, "is_shutdown")
        self.register_response(self._handle_mcu_stats, "stats")

    def _ready(self):
        if self.is_fileoutput():
            return
        # Check that reported mcu frequency is in range
        mcu_freq = self._mcu_freq
        systime = self._reactor.monotonic()
        get_clock = self._clocksync.get_clock
        calc_freq = get_clock(systime + 1) - get_clock(systime)
        mcu_freq_mhz = int(mcu_freq / 1000000.0 + 0.5)
        calc_freq_mhz = int(calc_freq / 1000000.0 + 0.5)
        if mcu_freq_mhz != calc_freq_mhz:
            pconfig = self._printer.lookup_object("configfile")
            msg = "MCU '%s' configured for %dMhz but running at %dMhz!" % (
                self._name,
                mcu_freq_mhz,
                calc_freq_mhz,
            )
            pconfig.runtime_warning(msg)

    # Config creation helpers
    def setup_pin(self, pin_type, pin_params):
        pcs = {
            "endstop": MCU_endstop,
            "digital_out": MCU_digital_out,
            "pwm": MCU_pwm,
            "adc": MCU_adc,
        }
        if pin_type not in pcs:
            raise pins.error("pin type %s not supported on mcu" % (pin_type,))
        return pcs[pin_type](self, pin_params)

    def create_oid(self):
        self._oid_count += 1
        return self._oid_count - 1

    def register_config_callback(self, cb):
        self._config_callbacks.append(cb)

    def add_config_cmd(self, cmd, is_init=False, on_restart=False):
        if is_init:
            self._init_cmds.append(cmd)
        elif on_restart:
            self._restart_cmds.append(cmd)
        else:
            self._config_cmds.append(cmd)

    def get_query_slot(self, oid):
        slot = self.seconds_to_clock(oid * 0.01)
        t = int(self.estimated_print_time(self._reactor.monotonic()) + 1.5)
        return self.print_time_to_clock(t) + slot

    def seconds_to_clock(self, time):
        return int(time * self._mcu_freq)

    def get_max_stepper_error(self):
        return self._max_stepper_error

    # Wrapper functions
    def get_printer(self):
        return self._printer

    def get_name(self):
        return self._name

    def register_response(self, cb, msg, oid=None):
        self._serial.register_response(cb, msg, oid)

    def alloc_command_queue(self):
        return self._serial.alloc_command_queue()

    def lookup_command(self, msgformat, cq=None):
        return CommandWrapper(self._serial, msgformat, cq)

    def lookup_query_command(
        self, msgformat, respformat, oid=None, cq=None, is_async=False
    ):
        return CommandQueryWrapper(
            self._serial,
            msgformat,
            respformat,
            oid,
            cq,
            is_async,
            self._printer.command_error,
        )

    def try_lookup_command(self, msgformat):
        try:
            return self.lookup_command(msgformat)
        except self._serial.get_msgparser().error as e:
            return None

    def get_enumerations(self):
        return self._serial.get_msgparser().get_enumerations()

    def get_constants(self):
        return self._serial.get_msgparser().get_constants()

    def get_constant_float(self, name):
        return self._serial.get_msgparser().get_constant_float(name)

    def print_time_to_clock(self, print_time):
        return self._clocksync.print_time_to_clock(print_time)

    def clock_to_print_time(self, clock):
        return self._clocksync.clock_to_print_time(clock)

    def estimated_print_time(self, eventtime):
        return self._clocksync.estimated_print_time(eventtime)

    def clock32_to_clock64(self, clock32):
        return self._clocksync.clock32_to_clock64(clock32)

    # Restarts
    def _disconnect(self):
        self._serial.disconnect()
        self._steppersync = None

    def _shutdown(self, force=False):
        if self._emergency_stop_cmd is None or (
            self._is_shutdown and not force
        ):
            return
        self._emergency_stop_cmd.send()

    def _restart_arduino(self):
        logging.info("Attempting MCU '%s' reset", self._name)
        self._disconnect()
        serialhdl.arduino_reset(self._serialport, self._reactor)

    def _restart_cheetah(self):
        logging.info("Attempting MCU '%s' Cheetah-style reset", self._name)
        self._disconnect()
        serialhdl.cheetah_reset(self._serialport, self._reactor)

    def _restart_via_command(self):
        if (
            self._reset_cmd is None and self._config_reset_cmd is None
        ) or not self._clocksync.is_active():
            logging.info(
                "Unable to issue reset command on MCU '%s'", self._name
            )
            return
        if self._reset_cmd is None:
            # Attempt reset via config_reset command
            logging.info("Attempting MCU '%s' config_reset command", self._name)
            self._is_shutdown = True
            self._shutdown(force=True)
            self._reactor.pause(self._reactor.monotonic() + 0.015)
            self._config_reset_cmd.send()
        else:
            # Attempt reset via reset command
            logging.info("Attempting MCU '%s' reset command", self._name)
            self._reset_cmd.send()
        self._reactor.pause(self._reactor.monotonic() + 0.015)
        self._disconnect()

    def _restart_rpi_usb(self):
        logging.info("Attempting MCU '%s' reset via rpi usb power", self._name)
        self._disconnect()
        chelper.run_hub_ctrl(0)
        self._reactor.pause(self._reactor.monotonic() + 2.0)
        chelper.run_hub_ctrl(1)

    def _firmware_restart(self, force=False):
        if self._is_mcu_bridge and not force:
            return
        if self._restart_method == "rpi_usb":
            self._restart_rpi_usb()
        elif self._restart_method == "command":
            self._restart_via_command()
        elif self._restart_method == "cheetah":
            self._restart_cheetah()
        else:
            self._restart_arduino()

    def _firmware_restart_bridge(self):
        self._firmware_restart(True)

    # Move queue tracking
    def register_stepqueue(self, stepqueue):
        self._stepqueues.append(stepqueue)

    def request_move_queue_slot(self):
        self._reserved_move_slots += 1

    def register_flush_callback(self, callback):
        self._flush_callbacks.append(callback)

    def flush_moves(self, print_time, clear_history_time):
        if self._steppersync is None:
            return
        clock = self.print_time_to_clock(print_time)
        if clock < 0:
            return
        for cb in self._flush_callbacks:
            cb(print_time, clock)
        clear_history_clock = max(
            0, self.print_time_to_clock(clear_history_time)
        )
        ret = self._ffi_lib.steppersync_flush(
            self._steppersync, clock, clear_history_clock
        )
        if ret:
            raise error(
                "Internal error in MCU '%s' stepcompress" % (self._name,)
            )

    def check_active(self, print_time, eventtime):
        if self._steppersync is None:
            return
        offset, freq = self._clocksync.calibrate_clock(print_time, eventtime)
        self._ffi_lib.steppersync_set_time(self._steppersync, offset, freq)
        if (
            self._clocksync.is_active()
            or self.is_fileoutput()
            or self._is_timeout
        ):
            return
        self._is_timeout = True
        logging.info(
            "Timeout with MCU '%s' (eventtime=%f)", self._name, eventtime
        )
        self._printer.invoke_shutdown(
            "Lost communication with MCU '%s'" % (self._name,)
        )

    # Misc external commands
    def is_fileoutput(self):
        return self._printer.get_start_args().get("debugoutput") is not None

    def is_shutdown(self):
        return self._is_shutdown

    def get_shutdown_clock(self):
        return self._shutdown_clock

    def get_status(self, eventtime=None):
        return dict(self._get_status_info)

    def stats(self, eventtime):
        load = "mcu_awake=%.03f mcu_task_avg=%.06f mcu_task_stddev=%.06f" % (
            self._mcu_tick_awake,
            self._mcu_tick_avg,
            self._mcu_tick_stddev,
        )
        stats = " ".join(
            [
                load,
                self._serial.stats(eventtime),
                self._clocksync.stats(eventtime),
            ]
        )
        parts = [s.split("=", 1) for s in stats.split()]
        last_stats = {k: (float(v) if "." in v else int(v)) for k, v in parts}
        self._get_status_info["last_stats"] = last_stats
        return False, "%s: %s" % (self._name, stats)


Common_MCU_errors = {
    (
        "Timer too close",
    ): """
This often indicates the host computer is overloaded. Check
for other processes consuming excessive CPU time, high swap
usage, disk errors, overheating, unstable voltage, or
similar system problems on the host computer.""",
    (
        "Missed scheduling of next ",
    ): """
This is generally indicative of an intermittent
communication failure between micro-controller and host.""",
    (
        "ADC out of range",
        "Thermocouple reader fault",
    ): """
This generally occurs when a heater temperature exceeds
its configured min_temp or max_temp.""",
    (
        "Rescheduled timer in the past",
        "Stepper too far in past",
    ): """
This generally occurs when the micro-controller has been
requested to step at a rate higher than it is capable of
obtaining.""",
    (
        "Command request",
    ): """
This generally occurs in response to an M112 G-Code command
or in response to an internal error in the host software.""",
}


def error_help(msg, append_msgs=[]):
    for prefixes, help_msg in Common_MCU_errors.items():
        for prefix in prefixes:
            if msg.startswith(prefix):
                if append_msgs:
                    for append in append_msgs:
                        line = append
                        if isinstance(append, dict):
                            line = ", ".join(
                                [
                                    f"{str(k)}: {str(v)}"
                                    for k, v in append.items()
                                ]
                            )
                        help_msg = "\n".join([help_msg, str(line)])
                return help_msg
    return ""


def add_printer_objects(config):
    printer = config.get_printer()
    reactor = printer.get_reactor()
    mainsync = clocksync.ClockSync(reactor)
    printer.add_object("mcu", MCU(config.getsection("mcu"), mainsync))
    for s in config.get_prefix_sections("mcu "):
        printer.add_object(
            s.section, MCU(s, clocksync.SecondarySync(reactor, mainsync))
        )


def get_printer_mcu(printer, name):
    if name == "mcu":
        return printer.lookup_object(name)
    return printer.lookup_object("mcu " + name)<|MERGE_RESOLUTION|>--- conflicted
+++ resolved
@@ -296,39 +296,21 @@
 
 TRSYNC_SINGLE_MCU_TIMEOUT = 0.250
 
-<<<<<<< HEAD
-
-class MCU_endstop:
-    RETRY_QUERY = 1.000
-
-    def __init__(self, mcu, pin_params):
-        self._mcu = mcu
-        self._pin = pin_params["pin"]
-        self._pullup = pin_params["pullup"]
-        self._invert = pin_params["invert"]
-        self._oid = self._mcu.create_oid()
-        self._home_cmd = self._query_cmd = None
-        self._mcu.register_config_callback(self._build_config)
-=======
+
 class TriggerDispatch:
     def __init__(self, mcu):
         self._mcu = mcu
->>>>>>> 2f6e94c9
         self._trigger_completion = None
         ffi_main, ffi_lib = chelper.get_ffi()
         self._trdispatch = ffi_main.gc(ffi_lib.trdispatch_alloc(), ffi_lib.free)
         self._trsyncs = [MCU_trsync(mcu, self._trdispatch)]
-<<<<<<< HEAD
-
-    def get_mcu(self):
-        return self._mcu
-
-=======
+
     def get_oid(self):
         return self._trsyncs[0].get_oid()
+
     def get_command_queue(self):
         return self._trsyncs[0].get_command_queue()
->>>>>>> 2f6e94c9
+
     def add_stepper(self, stepper):
         trsyncs = {trsync.get_mcu(): trsync for trsync in self._trsyncs}
         trsync = trsyncs.get(stepper.get_mcu())
@@ -350,90 +332,8 @@
 
     def get_steppers(self):
         return [s for trsync in self._trsyncs for s in trsync.get_steppers()]
-<<<<<<< HEAD
-
-=======
+
     def start(self, print_time):
-        reactor = self._mcu.get_printer().get_reactor()
-        self._trigger_completion = reactor.completion()
-        expire_timeout = TRSYNC_TIMEOUT
-        if len(self._trsyncs) == 1:
-            expire_timeout = TRSYNC_SINGLE_MCU_TIMEOUT
-        for i, trsync in enumerate(self._trsyncs):
-            report_offset = float(i) / len(self._trsyncs)
-            trsync.start(print_time, report_offset,
-                         self._trigger_completion, expire_timeout)
-        etrsync = self._trsyncs[0]
-        ffi_main, ffi_lib = chelper.get_ffi()
-        ffi_lib.trdispatch_start(self._trdispatch, etrsync.REASON_HOST_REQUEST)
-        return self._trigger_completion
-    def wait_end(self, end_time):
-        etrsync = self._trsyncs[0]
-        etrsync.set_home_end_time(end_time)
-        if self._mcu.is_fileoutput():
-            self._trigger_completion.complete(True)
-        self._trigger_completion.wait()
-    def stop(self):
-        ffi_main, ffi_lib = chelper.get_ffi()
-        ffi_lib.trdispatch_stop(self._trdispatch)
-        res = [trsync.stop() for trsync in self._trsyncs]
-        if any([r == MCU_trsync.REASON_COMMS_TIMEOUT for r in res]):
-            return MCU_trsync.REASON_COMMS_TIMEOUT
-        return res[0]
-
-class MCU_endstop:
-    def __init__(self, mcu, pin_params):
-        self._mcu = mcu
-        self._pin = pin_params['pin']
-        self._pullup = pin_params['pullup']
-        self._invert = pin_params['invert']
-        self._oid = self._mcu.create_oid()
-        self._home_cmd = self._query_cmd = None
-        self._mcu.register_config_callback(self._build_config)
-        self._rest_ticks = 0
-        self._dispatch = TriggerDispatch(mcu)
-    def get_mcu(self):
-        return self._mcu
-    def add_stepper(self, stepper):
-        self._dispatch.add_stepper(stepper)
-    def get_steppers(self):
-        return self._dispatch.get_steppers()
->>>>>>> 2f6e94c9
-    def _build_config(self):
-        # Setup config
-        self._mcu.add_config_cmd(
-            "config_endstop oid=%d pin=%s pull_up=%d"
-            % (self._oid, self._pin, self._pullup)
-        )
-        self._mcu.add_config_cmd(
-            "endstop_home oid=%d clock=0 sample_ticks=0 sample_count=0"
-            " rest_ticks=0 pin_value=0 trsync_oid=0 trigger_reason=0"
-            % (self._oid,),
-            on_restart=True,
-        )
-        # Lookup commands
-        cmd_queue = self._dispatch.get_command_queue()
-        self._home_cmd = self._mcu.lookup_command(
-            "endstop_home oid=%c clock=%u sample_ticks=%u sample_count=%c"
-            " rest_ticks=%u pin_value=%c trsync_oid=%c trigger_reason=%c",
-            cq=cmd_queue,
-        )
-        self._query_cmd = self._mcu.lookup_query_command(
-            "endstop_query_state oid=%c",
-            "endstop_state oid=%c homing=%c next_clock=%u pin_value=%c",
-            oid=self._oid,
-            cq=cmd_queue,
-        )
-
-    def home_start(
-        self, print_time, sample_time, sample_count, rest_time, triggered=True
-    ):
-        clock = self._mcu.print_time_to_clock(print_time)
-        rest_ticks = (
-            self._mcu.print_time_to_clock(print_time + rest_time) - clock
-        )
-        self._rest_ticks = rest_ticks
-<<<<<<< HEAD
         reactor = self._mcu.get_printer().get_reactor()
         self._trigger_completion = reactor.completion()
         expire_timeout = get_danger_options().multi_mcu_trsync_timeout
@@ -450,6 +350,94 @@
         etrsync = self._trsyncs[0]
         ffi_main, ffi_lib = chelper.get_ffi()
         ffi_lib.trdispatch_start(self._trdispatch, etrsync.REASON_HOST_REQUEST)
+        return self._trigger_completion
+
+    def wait_end(self, end_time):
+        etrsync = self._trsyncs[0]
+        etrsync.set_home_end_time(end_time)
+        if self._mcu.is_fileoutput():
+            self._trigger_completion.complete(True)
+        self._trigger_completion.wait()
+
+    def stop(self):
+        ffi_main, ffi_lib = chelper.get_ffi()
+        ffi_lib.trdispatch_stop(self._trdispatch)
+        res = [trsync.stop() for trsync in self._trsyncs]
+        if any([r == MCU_trsync.REASON_COMMS_TIMEOUT for r in res]):
+            return MCU_trsync.REASON_COMMS_TIMEOUT
+        return res[0]
+
+
+class MCU_endstop:
+    def __init__(self, mcu, pin_params):
+        self._mcu = mcu
+        self._pin = pin_params["pin"]
+        self._pullup = pin_params["pullup"]
+        self._invert = pin_params["invert"]
+        self._oid = self._mcu.create_oid()
+        self._home_cmd = self._query_cmd = None
+        self._mcu.register_config_callback(self._build_config)
+        self._rest_ticks = 0
+        self._dispatch = TriggerDispatch(mcu)
+
+    def get_mcu(self):
+        return self._mcu
+
+    def add_stepper(self, stepper):
+        self._dispatch.add_stepper(stepper)
+
+    def get_steppers(self):
+        return self._dispatch.get_steppers()
+
+    def _build_config(self):
+        # Setup config
+        self._mcu.add_config_cmd(
+            "config_endstop oid=%d pin=%s pull_up=%d"
+            % (self._oid, self._pin, self._pullup)
+        )
+        self._mcu.add_config_cmd(
+            "endstop_home oid=%d clock=0 sample_ticks=0 sample_count=0"
+            " rest_ticks=0 pin_value=0 trsync_oid=0 trigger_reason=0"
+            % (self._oid,),
+            on_restart=True,
+        )
+        # Lookup commands
+        cmd_queue = self._dispatch.get_command_queue()
+        self._home_cmd = self._mcu.lookup_command(
+            "endstop_home oid=%c clock=%u sample_ticks=%u sample_count=%c"
+            " rest_ticks=%u pin_value=%c trsync_oid=%c trigger_reason=%c",
+            cq=cmd_queue,
+        )
+        self._query_cmd = self._mcu.lookup_query_command(
+            "endstop_query_state oid=%c",
+            "endstop_state oid=%c homing=%c next_clock=%u pin_value=%c",
+            oid=self._oid,
+            cq=cmd_queue,
+        )
+
+
+    def home_start(self, print_time, sample_time, sample_count, rest_time,
+                   triggered=True):
+        clock = self._mcu.print_time_to_clock(print_time)
+        rest_ticks = self._mcu.print_time_to_clock(print_time+rest_time) - clock
+        self._rest_ticks = rest_ticks
+        trigger_completion = self._dispatch.start(print_time)
+        self._home_cmd.send(
+            [self._oid, clock, self._mcu.seconds_to_clock(sample_time),
+             sample_count, rest_ticks, triggered ^ self._invert,
+             self._dispatch.get_oid(), MCU_trsync.REASON_ENDSTOP_HIT],
+            reqclock=clock)
+
+
+    def home_start(
+        self, print_time, sample_time, sample_count, rest_time, triggered=True
+    ):
+        clock = self._mcu.print_time_to_clock(print_time)
+        rest_ticks = (
+            self._mcu.print_time_to_clock(print_time + rest_time) - clock
+        )
+        self._rest_ticks = rest_ticks
+        trigger_completion = self._dispatch.start(print_time)
         self._home_cmd.send(
             [
                 self._oid,
@@ -458,40 +446,21 @@
                 sample_count,
                 rest_ticks,
                 triggered ^ self._invert,
-                etrsync.get_oid(),
-                etrsync.REASON_ENDSTOP_HIT,
+                self._dispatch.get_oid(),
+                MCU_trsync.REASON_ENDSTOP_HIT,
             ],
             reqclock=clock,
         )
-        return self._trigger_completion
-
-=======
-        trigger_completion = self._dispatch.start(print_time)
-        self._home_cmd.send(
-            [self._oid, clock, self._mcu.seconds_to_clock(sample_time),
-             sample_count, rest_ticks, triggered ^ self._invert,
-             self._dispatch.get_oid(), MCU_trsync.REASON_ENDSTOP_HIT],
-            reqclock=clock)
         return trigger_completion
->>>>>>> 2f6e94c9
+
     def home_wait(self, home_end_time):
         self._dispatch.wait_end(home_end_time)
         self._home_cmd.send([self._oid, 0, 0, 0, 0, 0, 0, 0])
-<<<<<<< HEAD
-        ffi_main, ffi_lib = chelper.get_ffi()
-        ffi_lib.trdispatch_stop(self._trdispatch)
-        res = [trsync.stop() for trsync in self._trsyncs]
-        if any([r == etrsync.REASON_COMMS_TIMEOUT for r in res]):
-            return -1.0
-        if res[0] != etrsync.REASON_ENDSTOP_HIT:
-            return 0.0
-=======
         res = self._dispatch.stop()
         if res == MCU_trsync.REASON_COMMS_TIMEOUT:
-            return -1.
+            return -1.0
         if res != MCU_trsync.REASON_ENDSTOP_HIT:
-            return 0.
->>>>>>> 2f6e94c9
+            return 0.0
         if self._mcu.is_fileoutput():
             return home_end_time
         params = self._query_cmd.send([self._oid])
@@ -976,12 +945,7 @@
             0, "allocate_oids count=%d" % (self._oid_count,)
         )
         # Resolve pin names
-<<<<<<< HEAD
-        mcu_type = self._serial.get_msgparser().get_constant("MCU")
         ppins = self._printer.lookup_object("pins")
-=======
-        ppins = self._printer.lookup_object('pins')
->>>>>>> 2f6e94c9
         pin_resolver = ppins.get_pin_resolver(self._name)
         for cmdlist in (self._config_cmds, self._restart_cmds, self._init_cmds):
             for i, cmd in enumerate(cmdlist):
