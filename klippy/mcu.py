# Interface to Klipper micro-controller code
#
# Copyright (C) 2016-2023  Kevin O'Connor <kevin@koconnor.net>
#
# This file may be distributed under the terms of the GNU GPLv3 license.
import logging
import math
import os
import zlib
import serialhdl, msgproto, pins, chelper, clocksync


class error(Exception):
    pass


######################################################################
# Command transmit helper classes
######################################################################


# Class to retry sending of a query command until a given response is received
class RetryAsyncCommand:
    TIMEOUT_TIME = 5.0
    RETRY_TIME = 0.500

    def __init__(self, serial, name, oid=None):
        self.serial = serial
        self.name = name
        self.oid = oid
        self.reactor = serial.get_reactor()
        self.completion = self.reactor.completion()
        self.min_query_time = self.reactor.monotonic()
        self.need_response = True
        self.serial.register_response(self.handle_callback, name, oid)

    def handle_callback(self, params):
        if self.need_response and params["#sent_time"] >= self.min_query_time:
            self.need_response = False
            self.reactor.async_complete(self.completion, params)

    def get_response(self, cmds, cmd_queue, minclock=0, reqclock=0):
        (cmd,) = cmds
        self.serial.raw_send_wait_ack(cmd, minclock, reqclock, cmd_queue)
        self.min_query_time = 0.0
        first_query_time = query_time = self.reactor.monotonic()
        while 1:
            params = self.completion.wait(query_time + self.RETRY_TIME)
            if params is not None:
                self.serial.register_response(None, self.name, self.oid)
                return params
            query_time = self.reactor.monotonic()
            if query_time > first_query_time + self.TIMEOUT_TIME:
                self.serial.register_response(None, self.name, self.oid)
                raise serialhdl.error(
                    "Timeout on wait for '%s' response" % (self.name,)
                )
            self.serial.raw_send(cmd, minclock, minclock, cmd_queue)


# Wrapper around query commands
class CommandQueryWrapper:
    def __init__(
        self,
        serial,
        msgformat,
        respformat,
        oid=None,
        cmd_queue=None,
        is_async=False,
        error=serialhdl.error,
    ):
        self._serial = serial
        self._cmd = serial.get_msgparser().lookup_command(msgformat)
        serial.get_msgparser().lookup_command(respformat)
        self._response = respformat.split()[0]
        self._oid = oid
        self._error = error
        self._xmit_helper = serialhdl.SerialRetryCommand
        if is_async:
            self._xmit_helper = RetryAsyncCommand
        if cmd_queue is None:
            cmd_queue = serial.get_default_command_queue()
        self._cmd_queue = cmd_queue

    def _do_send(self, cmds, minclock, reqclock):
        xh = self._xmit_helper(self._serial, self._response, self._oid)
        reqclock = max(minclock, reqclock)
        try:
            return xh.get_response(cmds, self._cmd_queue, minclock, reqclock)
        except serialhdl.error as e:
            raise self._error(str(e))

    def send(self, data=(), minclock=0, reqclock=0):
        return self._do_send([self._cmd.encode(data)], minclock, reqclock)

    def send_with_preface(
        self, preface_cmd, preface_data=(), data=(), minclock=0, reqclock=0
    ):
        cmds = [preface_cmd._cmd.encode(preface_data), self._cmd.encode(data)]
        return self._do_send(cmds, minclock, reqclock)


# Wrapper around command sending
class CommandWrapper:
    def __init__(self, serial, msgformat, cmd_queue=None):
        self._serial = serial
        msgparser = serial.get_msgparser()
        self._cmd = msgparser.lookup_command(msgformat)
        if cmd_queue is None:
            cmd_queue = serial.get_default_command_queue()
        self._cmd_queue = cmd_queue
        self._msgtag = msgparser.lookup_msgtag(msgformat) & 0xFFFFFFFF

    def send(self, data=(), minclock=0, reqclock=0):
        cmd = self._cmd.encode(data)
        self._serial.raw_send(cmd, minclock, reqclock, self._cmd_queue)

    def get_command_tag(self):
        return self._msgtag


######################################################################
# Wrapper classes for MCU pins
######################################################################


class MCU_trsync:
    REASON_ENDSTOP_HIT = 1
    REASON_COMMS_TIMEOUT = 2
    REASON_HOST_REQUEST = 3
    REASON_PAST_END_TIME = 4

    def __init__(self, mcu, trdispatch):
        self._mcu = mcu
        self._trdispatch = trdispatch
        self._reactor = mcu.get_printer().get_reactor()
        self._steppers = []
        self._trdispatch_mcu = None
        self._oid = mcu.create_oid()
        self._cmd_queue = mcu.alloc_command_queue()
        self._trsync_start_cmd = self._trsync_set_timeout_cmd = None
        self._trsync_trigger_cmd = self._trsync_query_cmd = None
        self._stepper_stop_cmd = None
        self._trigger_completion = None
        self._home_end_clock = None
        mcu.register_config_callback(self._build_config)
        printer = mcu.get_printer()
        printer.register_event_handler("klippy:shutdown", self._shutdown)

    def get_mcu(self):
        return self._mcu

    def get_oid(self):
        return self._oid

    def get_command_queue(self):
        return self._cmd_queue

    def add_stepper(self, stepper):
        if stepper in self._steppers:
            return
        self._steppers.append(stepper)

    def get_steppers(self):
        return list(self._steppers)

    def _build_config(self):
        mcu = self._mcu
        # Setup config
        mcu.add_config_cmd("config_trsync oid=%d" % (self._oid,))
        mcu.add_config_cmd(
            "trsync_start oid=%d report_clock=0 report_ticks=0 expire_reason=0"
            % (self._oid,),
            on_restart=True,
        )
        # Lookup commands
        self._trsync_start_cmd = mcu.lookup_command(
            "trsync_start oid=%c report_clock=%u report_ticks=%u"
            " expire_reason=%c",
            cq=self._cmd_queue,
        )
        self._trsync_set_timeout_cmd = mcu.lookup_command(
            "trsync_set_timeout oid=%c clock=%u", cq=self._cmd_queue
        )
        self._trsync_trigger_cmd = mcu.lookup_command(
            "trsync_trigger oid=%c reason=%c", cq=self._cmd_queue
        )
        self._trsync_query_cmd = mcu.lookup_query_command(
            "trsync_trigger oid=%c reason=%c",
            "trsync_state oid=%c can_trigger=%c trigger_reason=%c clock=%u",
            oid=self._oid,
            cq=self._cmd_queue,
        )
        self._stepper_stop_cmd = mcu.lookup_command(
            "stepper_stop_on_trigger oid=%c trsync_oid=%c", cq=self._cmd_queue
        )
        # Create trdispatch_mcu object
        set_timeout_tag = mcu.lookup_command(
            "trsync_set_timeout oid=%c clock=%u"
        ).get_command_tag()
        trigger_cmd = mcu.lookup_command("trsync_trigger oid=%c reason=%c")
        trigger_tag = trigger_cmd.get_command_tag()
        state_cmd = mcu.lookup_command(
            "trsync_state oid=%c can_trigger=%c trigger_reason=%c clock=%u"
        )
        state_tag = state_cmd.get_command_tag()
        ffi_main, ffi_lib = chelper.get_ffi()
        self._trdispatch_mcu = ffi_main.gc(
            ffi_lib.trdispatch_mcu_alloc(
                self._trdispatch,
                mcu._serial.get_serialqueue(),  # XXX
                self._cmd_queue,
                self._oid,
                set_timeout_tag,
                trigger_tag,
                state_tag,
            ),
            ffi_lib.free,
        )

    def _shutdown(self):
        tc = self._trigger_completion
        if tc is not None:
            self._trigger_completion = None
            tc.complete(False)

    def _handle_trsync_state(self, params):
        if not params["can_trigger"]:
            tc = self._trigger_completion
            if tc is not None:
                self._trigger_completion = None
                reason = params["trigger_reason"]
                is_failure = reason == self.REASON_COMMS_TIMEOUT
                self._reactor.async_complete(tc, is_failure)
        elif self._home_end_clock is not None:
            clock = self._mcu.clock32_to_clock64(params["clock"])
            if clock >= self._home_end_clock:
                self._home_end_clock = None
                self._trsync_trigger_cmd.send(
                    [self._oid, self.REASON_PAST_END_TIME]
                )

    def start(self, print_time, trigger_completion, expire_timeout):
        self._trigger_completion = trigger_completion
        self._home_end_clock = None
        clock = self._mcu.print_time_to_clock(print_time)
        expire_ticks = self._mcu.seconds_to_clock(expire_timeout)
        expire_clock = clock + expire_ticks
        report_ticks = self._mcu.seconds_to_clock(expire_timeout * 0.4)
        min_extend_ticks = self._mcu.seconds_to_clock(
            expire_timeout * 0.4 * 0.8
        )
        ffi_main, ffi_lib = chelper.get_ffi()
        ffi_lib.trdispatch_mcu_setup(
            self._trdispatch_mcu,
            clock,
            expire_clock,
            expire_ticks,
            min_extend_ticks,
        )
        self._mcu.register_response(
            self._handle_trsync_state, "trsync_state", self._oid
        )
        self._trsync_start_cmd.send(
            [self._oid, clock, report_ticks, self.REASON_COMMS_TIMEOUT],
            reqclock=clock,
        )
        for s in self._steppers:
            self._stepper_stop_cmd.send([s.get_oid(), self._oid])
        self._trsync_set_timeout_cmd.send(
            [self._oid, expire_clock], reqclock=expire_clock
        )

    def set_home_end_time(self, home_end_time):
        self._home_end_clock = self._mcu.print_time_to_clock(home_end_time)

    def stop(self):
        self._mcu.register_response(None, "trsync_state", self._oid)
        self._trigger_completion = None
        if self._mcu.is_fileoutput():
            return self.REASON_ENDSTOP_HIT
        params = self._trsync_query_cmd.send(
            [self._oid, self.REASON_HOST_REQUEST]
        )
        for s in self._steppers:
            s.note_homing_end()
        return params["trigger_reason"]


TRSYNC_SINGLE_MCU_TIMEOUT = 0.250


class MCU_endstop:
    RETRY_QUERY = 1.000

    def __init__(self, mcu, pin_params):
        self._mcu = mcu
        self._pin = pin_params["pin"]
        self._pullup = pin_params["pullup"]
        self._invert = pin_params["invert"]
        self._oid = self._mcu.create_oid()
        self._home_cmd = self._query_cmd = None
        self._mcu.register_config_callback(self._build_config)
        self._trigger_completion = None
        self._rest_ticks = 0
        ffi_main, ffi_lib = chelper.get_ffi()
        self._trdispatch = ffi_main.gc(ffi_lib.trdispatch_alloc(), ffi_lib.free)
        self._trsyncs = [MCU_trsync(mcu, self._trdispatch)]
        self.danger_options = self._mcu.get_printer().lookup_object(
            "danger_options"
        )

    def get_mcu(self):
        return self._mcu

    def add_stepper(self, stepper):
        trsyncs = {trsync.get_mcu(): trsync for trsync in self._trsyncs}
        trsync = trsyncs.get(stepper.get_mcu())
        if trsync is None:
            trsync = MCU_trsync(stepper.get_mcu(), self._trdispatch)
            self._trsyncs.append(trsync)
        trsync.add_stepper(stepper)
        # Check for unsupported multi-mcu shared stepper rails
        sname = stepper.get_name()
        if sname.startswith("stepper_"):
            for ot in self._trsyncs:
                for s in ot.get_steppers():
                    if ot is not trsync and s.get_name().startswith(sname[:9]):
                        cerror = self._mcu.get_printer().config_error
                        raise cerror(
                            "Multi-mcu homing not supported on"
                            " multi-mcu shared axis"
                        )

    def get_steppers(self):
        return [s for trsync in self._trsyncs for s in trsync.get_steppers()]

    def _build_config(self):
        # Setup config
        self._mcu.add_config_cmd(
            "config_endstop oid=%d pin=%s pull_up=%d"
            % (self._oid, self._pin, self._pullup)
        )
        self._mcu.add_config_cmd(
            "endstop_home oid=%d clock=0 sample_ticks=0 sample_count=0"
            " rest_ticks=0 pin_value=0 trsync_oid=0 trigger_reason=0"
            % (self._oid,),
            on_restart=True,
        )
        # Lookup commands
        cmd_queue = self._trsyncs[0].get_command_queue()
        self._home_cmd = self._mcu.lookup_command(
            "endstop_home oid=%c clock=%u sample_ticks=%u sample_count=%c"
            " rest_ticks=%u pin_value=%c trsync_oid=%c trigger_reason=%c",
            cq=cmd_queue,
        )
        self._query_cmd = self._mcu.lookup_query_command(
            "endstop_query_state oid=%c",
            "endstop_state oid=%c homing=%c next_clock=%u pin_value=%c",
            oid=self._oid,
            cq=cmd_queue,
        )

    def home_start(
        self, print_time, sample_time, sample_count, rest_time, triggered=True
    ):
        clock = self._mcu.print_time_to_clock(print_time)
        rest_ticks = (
            self._mcu.print_time_to_clock(print_time + rest_time) - clock
        )
        self._rest_ticks = rest_ticks
        reactor = self._mcu.get_printer().get_reactor()
        self._trigger_completion = reactor.completion()
        expire_timeout = self.danger_options.multi_mcu_trsync_timeout
        if len(self._trsyncs) == 1:
            expire_timeout = TRSYNC_SINGLE_MCU_TIMEOUT
        for trsync in self._trsyncs:
            trsync.start(print_time, self._trigger_completion, expire_timeout)
        etrsync = self._trsyncs[0]
        ffi_main, ffi_lib = chelper.get_ffi()
        ffi_lib.trdispatch_start(self._trdispatch, etrsync.REASON_HOST_REQUEST)
        self._home_cmd.send(
            [
                self._oid,
                clock,
                self._mcu.seconds_to_clock(sample_time),
                sample_count,
                rest_ticks,
                triggered ^ self._invert,
                etrsync.get_oid(),
                etrsync.REASON_ENDSTOP_HIT,
            ],
            reqclock=clock,
        )
        return self._trigger_completion

    def home_wait(self, home_end_time):
        etrsync = self._trsyncs[0]
        etrsync.set_home_end_time(home_end_time)
        if self._mcu.is_fileoutput():
            self._trigger_completion.complete(True)
        self._trigger_completion.wait()
        self._home_cmd.send([self._oid, 0, 0, 0, 0, 0, 0, 0])
        ffi_main, ffi_lib = chelper.get_ffi()
        ffi_lib.trdispatch_stop(self._trdispatch)
        res = [trsync.stop() for trsync in self._trsyncs]
        if any([r == etrsync.REASON_COMMS_TIMEOUT for r in res]):
            return -1.0
        if res[0] != etrsync.REASON_ENDSTOP_HIT:
            return 0.0
        if self._mcu.is_fileoutput():
            return home_end_time
        params = self._query_cmd.send([self._oid])
        next_clock = self._mcu.clock32_to_clock64(params["next_clock"])
        return self._mcu.clock_to_print_time(next_clock - self._rest_ticks)

    def query_endstop(self, print_time):
        clock = self._mcu.print_time_to_clock(print_time)
        if self._mcu.is_fileoutput():
            return 0
        params = self._query_cmd.send([self._oid], minclock=clock)
        return params["pin_value"] ^ self._invert


class MCU_digital_out:
    def __init__(self, mcu, pin_params):
        self._mcu = mcu
        self._oid = None
        self._mcu.register_config_callback(self._build_config)
        self._pin = pin_params["pin"]
        self._invert = pin_params["invert"]
        self._start_value = self._shutdown_value = self._invert
        self._is_static = False
        self._max_duration = 2.0
        self._last_clock = 0
        self._set_cmd = None

    def get_mcu(self):
        return self._mcu

    def setup_max_duration(self, max_duration):
        self._max_duration = max_duration

    def setup_start_value(self, start_value, shutdown_value, is_static=False):
        if is_static and start_value != shutdown_value:
            raise pins.error("Static pin can not have shutdown value")
        self._start_value = (not not start_value) ^ self._invert
        self._shutdown_value = (not not shutdown_value) ^ self._invert
        self._is_static = is_static

    def _build_config(self):
        if self._is_static:
            self._mcu.add_config_cmd(
                "set_digital_out pin=%s value=%d"
                % (self._pin, self._start_value)
            )
            return
        if self._max_duration and self._start_value != self._shutdown_value:
            raise pins.error(
                "Pin with max duration must have start"
                " value equal to shutdown value"
            )
        mdur_ticks = self._mcu.seconds_to_clock(self._max_duration)
        if mdur_ticks >= 1 << 31:
            raise pins.error("Digital pin max duration too large")
        self._mcu.request_move_queue_slot()
        self._oid = self._mcu.create_oid()
        self._mcu.add_config_cmd(
            "config_digital_out oid=%d pin=%s value=%d default_value=%d"
            " max_duration=%d"
            % (
                self._oid,
                self._pin,
                self._start_value,
                self._shutdown_value,
                mdur_ticks,
            )
        )
        self._mcu.add_config_cmd(
            "update_digital_out oid=%d value=%d"
            % (self._oid, self._start_value),
            on_restart=True,
        )
        cmd_queue = self._mcu.alloc_command_queue()
        self._set_cmd = self._mcu.lookup_command(
            "queue_digital_out oid=%c clock=%u on_ticks=%u", cq=cmd_queue
        )

    def set_digital(self, print_time, value):
        clock = self._mcu.print_time_to_clock(print_time)
        self._set_cmd.send(
            [self._oid, clock, (not not value) ^ self._invert],
            minclock=self._last_clock,
            reqclock=clock,
        )
        self._last_clock = clock


class MCU_pwm:
    def __init__(self, mcu, pin_params):
        self._mcu = mcu
        self._hardware_pwm = False
        self._cycle_time = 0.100
        self._max_duration = 2.0
        self._oid = None
        self._mcu.register_config_callback(self._build_config)
        self._pin = pin_params["pin"]
        self._invert = pin_params["invert"]
        self._start_value = self._shutdown_value = float(self._invert)
        self._is_static = False
        self._last_clock = self._last_cycle_ticks = 0
        self._pwm_max = 0.0
        self._set_cmd = self._set_cycle_ticks = None

    def get_mcu(self):
        return self._mcu

    def setup_max_duration(self, max_duration):
        self._max_duration = max_duration

    def setup_cycle_time(self, cycle_time, hardware_pwm=False):
        self._cycle_time = cycle_time
        self._hardware_pwm = hardware_pwm

    def setup_start_value(self, start_value, shutdown_value, is_static=False):
        if is_static and start_value != shutdown_value:
            raise pins.error("Static pin can not have shutdown value")
        if self._invert:
            start_value = 1.0 - start_value
            shutdown_value = 1.0 - shutdown_value
        self._start_value = max(0.0, min(1.0, start_value))
        self._shutdown_value = max(0.0, min(1.0, shutdown_value))
        self._is_static = is_static

    def _build_config(self):
        if self._max_duration and self._start_value != self._shutdown_value:
            raise pins.error(
                "Pin with max duration must have start"
                " value equal to shutdown value"
            )
        cmd_queue = self._mcu.alloc_command_queue()
        curtime = self._mcu.get_printer().get_reactor().monotonic()
        printtime = self._mcu.estimated_print_time(curtime)
        self._last_clock = self._mcu.print_time_to_clock(printtime + 0.200)
        cycle_ticks = self._mcu.seconds_to_clock(self._cycle_time)
        mdur_ticks = self._mcu.seconds_to_clock(self._max_duration)
        if mdur_ticks >= 1 << 31:
            raise pins.error("PWM pin max duration too large")
        if self._hardware_pwm:
            self._pwm_max = self._mcu.get_constant_float("PWM_MAX")
            if self._is_static:
                self._mcu.add_config_cmd(
                    "set_pwm_out pin=%s cycle_ticks=%d value=%d"
                    % (
                        self._pin,
                        cycle_ticks,
                        self._start_value * self._pwm_max,
                    )
                )
                return
            self._mcu.request_move_queue_slot()
            self._oid = self._mcu.create_oid()
            self._mcu.add_config_cmd(
                "config_pwm_out oid=%d pin=%s cycle_ticks=%d value=%d"
                " default_value=%d max_duration=%d"
                % (
                    self._oid,
                    self._pin,
                    cycle_ticks,
                    self._start_value * self._pwm_max,
                    self._shutdown_value * self._pwm_max,
                    mdur_ticks,
                )
            )
            svalue = int(self._start_value * self._pwm_max + 0.5)
            self._mcu.add_config_cmd(
                "queue_pwm_out oid=%d clock=%d value=%d"
                % (self._oid, self._last_clock, svalue),
                on_restart=True,
            )
            self._set_cmd = self._mcu.lookup_command(
                "queue_pwm_out oid=%c clock=%u value=%hu", cq=cmd_queue
            )
            return
        # Software PWM
        if self._shutdown_value not in [0.0, 1.0]:
            raise pins.error("shutdown value must be 0.0 or 1.0 on soft pwm")
        if self._is_static:
            self._mcu.add_config_cmd(
                "set_digital_out pin=%s value=%d"
                % (self._pin, self._start_value >= 0.5)
            )
            return
        if cycle_ticks >= 1 << 31:
            raise pins.error("PWM pin cycle time too large")
        self._mcu.request_move_queue_slot()
        self._oid = self._mcu.create_oid()
        self._mcu.add_config_cmd(
            "config_digital_out oid=%d pin=%s value=%d"
            " default_value=%d max_duration=%d"
            % (
                self._oid,
                self._pin,
                self._start_value >= 1.0,
                self._shutdown_value >= 0.5,
                mdur_ticks,
            )
        )
        self._mcu.add_config_cmd(
            "set_digital_out_pwm_cycle oid=%d cycle_ticks=%d"
            % (self._oid, cycle_ticks)
        )
        self._last_cycle_ticks = cycle_ticks
        svalue = int(self._start_value * cycle_ticks + 0.5)
        self._mcu.add_config_cmd(
            "queue_digital_out oid=%d clock=%d on_ticks=%d"
            % (self._oid, self._last_clock, svalue),
            is_init=True,
        )
        self._set_cmd = self._mcu.lookup_command(
            "queue_digital_out oid=%c clock=%u on_ticks=%u", cq=cmd_queue
        )
        self._set_cycle_ticks = self._mcu.lookup_command(
            "set_digital_out_pwm_cycle oid=%c cycle_ticks=%u", cq=cmd_queue
        )

    def set_pwm(self, print_time, value, cycle_time=None):
        clock = self._mcu.print_time_to_clock(print_time)
        minclock = self._last_clock
        self._last_clock = clock
        if self._invert:
            value = 1.0 - value
        if self._hardware_pwm:
            v = int(max(0.0, min(1.0, value)) * self._pwm_max + 0.5)
            self._set_cmd.send(
                [self._oid, clock, v], minclock=minclock, reqclock=clock
            )
            return
        # Soft pwm update
        if cycle_time is None:
            cycle_time = self._cycle_time
        cycle_ticks = self._mcu.seconds_to_clock(cycle_time)
        if cycle_ticks != self._last_cycle_ticks:
            if cycle_ticks >= 1 << 31:
                raise self._mcu.get_printer().command_error(
                    "PWM cycle time too large"
                )
            self._set_cycle_ticks.send(
                [self._oid, cycle_ticks], minclock=minclock, reqclock=clock
            )
            self._last_cycle_ticks = cycle_ticks
        on_ticks = int(max(0.0, min(1.0, value)) * float(cycle_ticks) + 0.5)
        self._set_cmd.send(
            [self._oid, clock, on_ticks], minclock=minclock, reqclock=clock
        )


class MCU_adc:
    def __init__(self, mcu, pin_params):
        self._mcu = mcu
        self._pin = pin_params["pin"]
        self._min_sample = self._max_sample = 0.0
        self._sample_time = self._report_time = 0.0
        self._sample_count = self._range_check_count = 0
        self._report_clock = 0
        self._last_state = (0.0, 0.0)
        self._oid = self._callback = None
        self._mcu.register_config_callback(self._build_config)
        self._inv_max_adc = 0.0

    def get_mcu(self):
        return self._mcu

    def setup_minmax(
        self,
        sample_time,
        sample_count,
        minval=0.0,
        maxval=1.0,
        range_check_count=0,
    ):
        self._sample_time = sample_time
        self._sample_count = sample_count
        self._min_sample = minval
        self._max_sample = maxval
        self._range_check_count = range_check_count

    def setup_adc_callback(self, report_time, callback):
        self._report_time = report_time
        self._callback = callback

    def get_last_value(self):
        return self._last_state

    def _build_config(self):
        if not self._sample_count:
            return
        self._oid = self._mcu.create_oid()
        self._mcu.add_config_cmd(
            "config_analog_in oid=%d pin=%s" % (self._oid, self._pin)
        )
        clock = self._mcu.get_query_slot(self._oid)
        sample_ticks = self._mcu.seconds_to_clock(self._sample_time)
        mcu_adc_max = self._mcu.get_constant_float("ADC_MAX")
        max_adc = self._sample_count * mcu_adc_max
        self._inv_max_adc = 1.0 / max_adc
        self._report_clock = self._mcu.seconds_to_clock(self._report_time)
        min_sample = max(0, min(0xFFFF, int(self._min_sample * max_adc)))
        max_sample = max(
            0, min(0xFFFF, int(math.ceil(self._max_sample * max_adc)))
        )
        self._mcu.add_config_cmd(
            "query_analog_in oid=%d clock=%d sample_ticks=%d sample_count=%d"
            " rest_ticks=%d min_value=%d max_value=%d range_check_count=%d"
            % (
                self._oid,
                clock,
                sample_ticks,
                self._sample_count,
                self._report_clock,
                min_sample,
                max_sample,
                self._range_check_count,
            ),
            is_init=True,
        )
        self._mcu.register_response(
            self._handle_analog_in_state, "analog_in_state", self._oid
        )

    def _handle_analog_in_state(self, params):
        last_value = params["value"] * self._inv_max_adc
        next_clock = self._mcu.clock32_to_clock64(params["next_clock"])
        last_read_clock = next_clock - self._report_clock
        last_read_time = self._mcu.clock_to_print_time(last_read_clock)
        self._last_state = (last_value, last_read_time)
        if self._callback is not None:
            self._callback(last_read_time, last_value)


######################################################################
# Main MCU class
######################################################################


class MCU:
    error = error

    def __init__(self, config, clocksync):
        self._printer = printer = config.get_printer()
        self.danger_options = printer.lookup_object("danger_options")
        self._clocksync = clocksync
        self._reactor = printer.get_reactor()
        self._name = config.get_name()
        if self._name.startswith("mcu "):
            self._name = self._name[4:]
        # Serial port
        wp = "mcu '%s': " % (self._name)
        self._serial = serialhdl.SerialReader(self._reactor, warn_prefix=wp)
        self._baud = 0
        self._canbus_iface = None
        canbus_uuid = config.get("canbus_uuid", None)
        if canbus_uuid is not None:
            self._serialport = canbus_uuid
            self._canbus_iface = config.get("canbus_interface", "can0")
            cbid = self._printer.load_object(config, "canbus_ids")
            cbid.add_uuid(config, canbus_uuid, self._canbus_iface)
        else:
            self._serialport = config.get("serial")
            if not (
                self._serialport.startswith("/dev/rpmsg_")
                or self._serialport.startswith("/tmp/klipper_host_")
            ):
                self._baud = config.getint("baud", 250000, minval=2400)
        # Restarts
        restart_methods = [None, "arduino", "cheetah", "command", "rpi_usb"]
        self._restart_method = "command"
        if self._baud:
            rmethods = {m: m for m in restart_methods}
            self._restart_method = config.getchoice(
                "restart_method", rmethods, None
            )
        self._reset_cmd = self._config_reset_cmd = None
        self._is_mcu_bridge = False
        self._emergency_stop_cmd = None
        self._is_shutdown = self._is_timeout = False
        self._shutdown_clock = 0
        self._shutdown_msg = ""
        # Config building
        printer.lookup_object("pins").register_chip(self._name, self)
        self._oid_count = 0
        self._config_callbacks = []
        self._config_cmds = []
        self._restart_cmds = []
        self._init_cmds = []
        self._mcu_freq = 0.0
        # Move command queuing
        ffi_main, self._ffi_lib = chelper.get_ffi()
        self._max_stepper_error = config.getfloat(
            "max_stepper_error", 0.000025, minval=0.0
        )
        self._reserved_move_slots = 0
        self._stepqueues = []
        self._steppersync = None
        self._flush_callbacks = []
        # Stats
        self._get_status_info = {}
        self._stats_sumsq_base = 0.0
        self._mcu_tick_avg = 0.0
        self._mcu_tick_stddev = 0.0
        self._mcu_tick_awake = 0.0
        # Register handlers
        printer.register_event_handler(
            "klippy:firmware_restart", self._firmware_restart
        )
        printer.register_event_handler(
            "klippy:mcu_identify", self._mcu_identify
        )
        printer.register_event_handler("klippy:connect", self._connect)
        printer.register_event_handler("klippy:shutdown", self._shutdown)
        printer.register_event_handler("klippy:disconnect", self._disconnect)

    # Serial callbacks
    def _handle_mcu_stats(self, params):
        count = params["count"]
        tick_sum = params["sum"]
        c = 1.0 / (count * self._mcu_freq)
        self._mcu_tick_avg = tick_sum * c
        tick_sumsq = params["sumsq"] * self._stats_sumsq_base
        diff = count * tick_sumsq - tick_sum**2
        self._mcu_tick_stddev = c * math.sqrt(max(0.0, diff))
        self._mcu_tick_awake = tick_sum / self._mcu_freq

    def _handle_shutdown(self, params):
        if self._is_shutdown:
            return
        self._is_shutdown = True
        clock = params.get("clock")
        if clock is not None:
            self._shutdown_clock = self.clock32_to_clock64(clock)
        self._shutdown_msg = msg = params["static_string_id"]
        if self.danger_options.log_shutdown_info:
            logging.info(
                "MCU '%s' %s: %s\n%s\n%s",
                self._name,
                params["#name"],
                self._shutdown_msg,
                self._clocksync.dump_debug(),
                self._serial.dump_debug(),
            )
        prefix = "MCU '%s' shutdown: " % (self._name,)
        if params["#name"] == "is_shutdown":
            prefix = "Previous MCU '%s' shutdown: " % (self._name,)
        self._printer.invoke_async_shutdown(prefix + msg + error_help(msg))

    def _handle_starting(self, params):
        if not self._is_shutdown:
            self._printer.invoke_async_shutdown(
                "MCU '%s' spontaneous restart" % (self._name,)
            )

    # Connection phase
    def _check_restart(self, reason):
        start_reason = self._printer.get_start_args().get("start_reason")
        if start_reason == "firmware_restart":
            return
        logging.info(
            "Attempting automated MCU '%s' restart: %s", self._name, reason
        )
        self._printer.request_exit("firmware_restart")
        self._reactor.pause(self._reactor.monotonic() + 2.000)
        raise error("Attempt MCU '%s' restart failed" % (self._name,))

    def _connect_file(self, pace=False):
        # In a debugging mode.  Open debug output file and read data dictionary
        start_args = self._printer.get_start_args()
        if self._name == "mcu":
            out_fname = start_args.get("debugoutput")
            dict_fname = start_args.get("dictionary")
        else:
            out_fname = start_args.get("debugoutput") + "-" + self._name
            dict_fname = start_args.get("dictionary_" + self._name)
        outfile = open(out_fname, "wb")
        dfile = open(dict_fname, "rb")
        dict_data = dfile.read()
        dfile.close()
        self._serial.connect_file(outfile, dict_data)
        self._clocksync.connect_file(self._serial, pace)
        # Handle pacing
        if not pace:

            def dummy_estimated_print_time(eventtime):
                return 0.0

            self.estimated_print_time = dummy_estimated_print_time

    def _send_config(self, prev_crc):
        # Build config commands
        for cb in self._config_callbacks:
            cb()
        self._config_cmds.insert(
            0, "allocate_oids count=%d" % (self._oid_count,)
        )
        # Resolve pin names
        mcu_type = self._serial.get_msgparser().get_constant("MCU")
        ppins = self._printer.lookup_object("pins")
        pin_resolver = ppins.get_pin_resolver(self._name)
        for cmdlist in (self._config_cmds, self._restart_cmds, self._init_cmds):
            for i, cmd in enumerate(cmdlist):
                cmdlist[i] = pin_resolver.update_command(cmd)
        # Calculate config CRC
        encoded_config = "\n".join(self._config_cmds).encode()
        config_crc = zlib.crc32(encoded_config) & 0xFFFFFFFF
        self.add_config_cmd("finalize_config crc=%d" % (config_crc,))
        if prev_crc is not None and config_crc != prev_crc:
            self._check_restart("CRC mismatch")
            raise error("MCU '%s' CRC does not match config" % (self._name,))
        # Transmit config messages (if needed)
        self.register_response(self._handle_starting, "starting")
        try:
            if prev_crc is None:
                logging.info(
                    "Sending MCU '%s' printer configuration...", self._name
                )
                for c in self._config_cmds:
                    self._serial.send(c)
            else:
                for c in self._restart_cmds:
                    self._serial.send(c)
            # Transmit init messages
            for c in self._init_cmds:
                self._serial.send(c)
        except msgproto.enumeration_error as e:
            enum_name, enum_value = e.get_enum_params()
            if enum_name == "pin":
                # Raise pin name errors as a config error (not a protocol error)
                raise self._printer.config_error(
                    "Pin '%s' is not a valid pin name on mcu '%s'"
                    % (enum_value, self._name)
                )
            raise

    def _send_get_config(self):
        get_config_cmd = self.lookup_query_command(
            "get_config",
            "config is_config=%c crc=%u is_shutdown=%c move_count=%hu",
        )
        if self.is_fileoutput():
            return {"is_config": 0, "move_count": 500, "crc": 0}
        config_params = get_config_cmd.send()
        if self._is_shutdown:
            raise error(
                "MCU '%s' error during config: %s"
                % (self._name, self._shutdown_msg)
            )
        if config_params["is_shutdown"]:
            raise error(
                "Can not update MCU '%s' config as it is shutdown"
                % (self._name,)
            )
        return config_params

    def _log_info(self):
        msgparser = self._serial.get_msgparser()
        message_count = len(msgparser.get_messages())
        version, build_versions = msgparser.get_version_info()
        log_info = [
            "Loaded MCU '%s' %d commands (%s / %s)"
            % (self._name, message_count, version, build_versions),
            "MCU '%s' config: %s"
            % (
                self._name,
                " ".join(
                    ["%s=%s" % (k, v) for k, v in self.get_constants().items()]
                ),
            ),
        ]
        return "\n".join(log_info)

    def _connect(self):
        config_params = self._send_get_config()
        if not config_params["is_config"]:
            if self._restart_method == "rpi_usb":
                # Only configure mcu after usb power reset
                self._check_restart("full reset before config")
            # Not configured - send config and issue get_config again
            self._send_config(None)
            config_params = self._send_get_config()
            if not config_params["is_config"] and not self.is_fileoutput():
                raise error("Unable to configure MCU '%s'" % (self._name,))
        else:
            start_reason = self._printer.get_start_args().get("start_reason")
            if start_reason == "firmware_restart":
                raise error(
                    "Failed automated reset of MCU '%s'" % (self._name,)
                )
            # Already configured - send init commands
            self._send_config(config_params["crc"])
        # Setup steppersync with the move_count returned by get_config
        move_count = config_params["move_count"]
        if move_count < self._reserved_move_slots:
            raise error("Too few moves available on MCU '%s'" % (self._name,))
        ffi_main, ffi_lib = chelper.get_ffi()
        self._steppersync = ffi_main.gc(
            ffi_lib.steppersync_alloc(
                self._serial.get_serialqueue(),
                self._stepqueues,
                len(self._stepqueues),
                move_count - self._reserved_move_slots,
            ),
            ffi_lib.steppersync_free,
        )
        ffi_lib.steppersync_set_time(self._steppersync, 0.0, self._mcu_freq)
        # Log config information
        move_msg = "Configured MCU '%s' (%d moves)" % (self._name, move_count)
        logging.info(move_msg)
        log_info = self._log_info() + "\n" + move_msg
        self._printer.set_rollover_info(self._name, log_info, log=False)

    def _mcu_identify(self):
        if self.is_fileoutput():
            self._connect_file()
        else:
            resmeth = self._restart_method
            if resmeth == "rpi_usb" and not os.path.exists(self._serialport):
                # Try toggling usb power
                self._check_restart("enable power")
            try:
                if self._canbus_iface is not None:
                    cbid = self._printer.lookup_object("canbus_ids")
                    nodeid = cbid.get_nodeid(self._serialport)
                    self._serial.connect_canbus(
                        self._serialport, nodeid, self._canbus_iface
                    )
                elif self._baud:
                    # Cheetah boards require RTS to be deasserted
                    # else a reset will trigger the built-in bootloader.
                    rts = resmeth != "cheetah"
                    self._serial.connect_uart(self._serialport, self._baud, rts)
                else:
                    self._serial.connect_pipe(self._serialport)
                self._clocksync.connect(self._serial)
            except serialhdl.error as e:
                raise error(str(e))
        logging.info(self._log_info())
        ppins = self._printer.lookup_object("pins")
        pin_resolver = ppins.get_pin_resolver(self._name)
        for cname, value in self.get_constants().items():
            if cname.startswith("RESERVE_PINS_"):
                for pin in value.split(","):
                    pin_resolver.reserve_pin(pin, cname[13:])
        self._mcu_freq = self.get_constant_float("CLOCK_FREQ")
        self._stats_sumsq_base = self.get_constant_float("STATS_SUMSQ_BASE")
        self._emergency_stop_cmd = self.lookup_command("emergency_stop")
        self._reset_cmd = self.try_lookup_command("reset")
        self._config_reset_cmd = self.try_lookup_command("config_reset")
        ext_only = self._reset_cmd is None and self._config_reset_cmd is None
        msgparser = self._serial.get_msgparser()
        mbaud = msgparser.get_constant("SERIAL_BAUD", None)
        if self._restart_method is None and mbaud is None and not ext_only:
            self._restart_method = "command"
        if msgparser.get_constant("CANBUS_BRIDGE", 0):
            self._is_mcu_bridge = True
            self._printer.register_event_handler(
                "klippy:firmware_restart", self._firmware_restart_bridge
            )
        version, build_versions = msgparser.get_version_info()
        self._get_status_info["mcu_version"] = version
        self._get_status_info["mcu_build_versions"] = build_versions
        self._get_status_info["mcu_constants"] = msgparser.get_constants()
        self.register_response(self._handle_shutdown, "shutdown")
        self.register_response(self._handle_shutdown, "is_shutdown")
        self.register_response(self._handle_mcu_stats, "stats")

    # Config creation helpers
    def setup_pin(self, pin_type, pin_params):
        pcs = {
            "endstop": MCU_endstop,
            "digital_out": MCU_digital_out,
            "pwm": MCU_pwm,
            "adc": MCU_adc,
        }
        if pin_type not in pcs:
            raise pins.error("pin type %s not supported on mcu" % (pin_type,))
        return pcs[pin_type](self, pin_params)

    def create_oid(self):
        self._oid_count += 1
        return self._oid_count - 1

    def register_config_callback(self, cb):
        self._config_callbacks.append(cb)

    def add_config_cmd(self, cmd, is_init=False, on_restart=False):
        if is_init:
            self._init_cmds.append(cmd)
        elif on_restart:
            self._restart_cmds.append(cmd)
        else:
            self._config_cmds.append(cmd)

    def get_query_slot(self, oid):
        slot = self.seconds_to_clock(oid * 0.01)
        t = int(self.estimated_print_time(self._reactor.monotonic()) + 1.5)
        return self.print_time_to_clock(t) + slot
<<<<<<< HEAD

    def register_stepqueue(self, stepqueue):
        self._stepqueues.append(stepqueue)

    def request_move_queue_slot(self):
        self._reserved_move_slots += 1

=======
>>>>>>> 547bfbf8
    def seconds_to_clock(self, time):
        return int(time * self._mcu_freq)

    def get_max_stepper_error(self):
        return self._max_stepper_error

    # Wrapper functions
    def get_printer(self):
        return self._printer

    def get_name(self):
        return self._name

    def register_response(self, cb, msg, oid=None):
        self._serial.register_response(cb, msg, oid)

    def alloc_command_queue(self):
        return self._serial.alloc_command_queue()

    def lookup_command(self, msgformat, cq=None):
        return CommandWrapper(self._serial, msgformat, cq)

    def lookup_query_command(
        self, msgformat, respformat, oid=None, cq=None, is_async=False
    ):
        return CommandQueryWrapper(
            self._serial,
            msgformat,
            respformat,
            oid,
            cq,
            is_async,
            self._printer.command_error,
        )

    def try_lookup_command(self, msgformat):
        try:
            return self.lookup_command(msgformat)
        except self._serial.get_msgparser().error as e:
            return None

    def get_enumerations(self):
        return self._serial.get_msgparser().get_enumerations()

    def get_constants(self):
        return self._serial.get_msgparser().get_constants()

    def get_constant_float(self, name):
        return self._serial.get_msgparser().get_constant_float(name)

    def print_time_to_clock(self, print_time):
        return self._clocksync.print_time_to_clock(print_time)

    def clock_to_print_time(self, clock):
        return self._clocksync.clock_to_print_time(clock)

    def estimated_print_time(self, eventtime):
        return self._clocksync.estimated_print_time(eventtime)

    def clock32_to_clock64(self, clock32):
        return self._clocksync.clock32_to_clock64(clock32)

    # Restarts
    def _disconnect(self):
        self._serial.disconnect()
        self._steppersync = None

    def _shutdown(self, force=False):
        if self._emergency_stop_cmd is None or (
            self._is_shutdown and not force
        ):
            return
        self._emergency_stop_cmd.send()

    def _restart_arduino(self):
        logging.info("Attempting MCU '%s' reset", self._name)
        self._disconnect()
        serialhdl.arduino_reset(self._serialport, self._reactor)

    def _restart_cheetah(self):
        logging.info("Attempting MCU '%s' Cheetah-style reset", self._name)
        self._disconnect()
        serialhdl.cheetah_reset(self._serialport, self._reactor)

    def _restart_via_command(self):
        if (
            self._reset_cmd is None and self._config_reset_cmd is None
        ) or not self._clocksync.is_active():
            logging.info(
                "Unable to issue reset command on MCU '%s'", self._name
            )
            return
        if self._reset_cmd is None:
            # Attempt reset via config_reset command
            logging.info("Attempting MCU '%s' config_reset command", self._name)
            self._is_shutdown = True
            self._shutdown(force=True)
            self._reactor.pause(self._reactor.monotonic() + 0.015)
            self._config_reset_cmd.send()
        else:
            # Attempt reset via reset command
            logging.info("Attempting MCU '%s' reset command", self._name)
            self._reset_cmd.send()
        self._reactor.pause(self._reactor.monotonic() + 0.015)
        self._disconnect()

    def _restart_rpi_usb(self):
        logging.info("Attempting MCU '%s' reset via rpi usb power", self._name)
        self._disconnect()
        chelper.run_hub_ctrl(0)
        self._reactor.pause(self._reactor.monotonic() + 2.0)
        chelper.run_hub_ctrl(1)

    def _firmware_restart(self, force=False):
        if self._is_mcu_bridge and not force:
            return
        if self._restart_method == "rpi_usb":
            self._restart_rpi_usb()
        elif self._restart_method == "command":
            self._restart_via_command()
        elif self._restart_method == "cheetah":
            self._restart_cheetah()
        else:
            self._restart_arduino()

    def _firmware_restart_bridge(self):
        self._firmware_restart(True)
<<<<<<< HEAD

    # Misc external commands
    def is_fileoutput(self):
        return self._printer.get_start_args().get("debugoutput") is not None

    def is_shutdown(self):
        return self._is_shutdown

    def get_shutdown_clock(self):
        return self._shutdown_clock

=======
    # Move queue tracking
    def register_stepqueue(self, stepqueue):
        self._stepqueues.append(stepqueue)
    def request_move_queue_slot(self):
        self._reserved_move_slots += 1
    def register_flush_callback(self, callback):
        self._flush_callbacks.append(callback)
>>>>>>> 547bfbf8
    def flush_moves(self, print_time):
        if self._steppersync is None:
            return
        clock = self.print_time_to_clock(print_time)
        if clock < 0:
            return
        for cb in self._flush_callbacks:
            cb(print_time, clock)
        ret = self._ffi_lib.steppersync_flush(self._steppersync, clock)
        if ret:
            raise error(
                "Internal error in MCU '%s' stepcompress" % (self._name,)
            )

    def check_active(self, print_time, eventtime):
        if self._steppersync is None:
            return
        offset, freq = self._clocksync.calibrate_clock(print_time, eventtime)
        self._ffi_lib.steppersync_set_time(self._steppersync, offset, freq)
        if (
            self._clocksync.is_active()
            or self.is_fileoutput()
            or self._is_timeout
        ):
            return
        self._is_timeout = True
<<<<<<< HEAD
        logging.info(
            "Timeout with MCU '%s' (eventtime=%f)", self._name, eventtime
        )
        self._printer.invoke_shutdown(
            "Lost communication with MCU '%s'" % (self._name,)
        )

=======
        logging.info("Timeout with MCU '%s' (eventtime=%f)",
                     self._name, eventtime)
        self._printer.invoke_shutdown("Lost communication with MCU '%s'" % (
            self._name,))
    # Misc external commands
    def is_fileoutput(self):
        return self._printer.get_start_args().get('debugoutput') is not None
    def is_shutdown(self):
        return self._is_shutdown
    def get_shutdown_clock(self):
        return self._shutdown_clock
>>>>>>> 547bfbf8
    def get_status(self, eventtime=None):
        return dict(self._get_status_info)

    def stats(self, eventtime):
        load = "mcu_awake=%.03f mcu_task_avg=%.06f mcu_task_stddev=%.06f" % (
            self._mcu_tick_awake,
            self._mcu_tick_avg,
            self._mcu_tick_stddev,
        )
        stats = " ".join(
            [
                load,
                self._serial.stats(eventtime),
                self._clocksync.stats(eventtime),
            ]
        )
        parts = [s.split("=", 1) for s in stats.split()]
        last_stats = {k: (float(v) if "." in v else int(v)) for k, v in parts}
        self._get_status_info["last_stats"] = last_stats
        return False, "%s: %s" % (self._name, stats)


Common_MCU_errors = {
    (
        "Timer too close",
    ): """
This often indicates the host computer is overloaded. Check
for other processes consuming excessive CPU time, high swap
usage, disk errors, overheating, unstable voltage, or
similar system problems on the host computer.""",
    (
        "Missed scheduling of next ",
    ): """
This is generally indicative of an intermittent
communication failure between micro-controller and host.""",
    (
        "ADC out of range",
    ): """
This generally occurs when a heater temperature exceeds
its configured min_temp or max_temp.""",
    (
        "Rescheduled timer in the past",
        "Stepper too far in past",
    ): """
This generally occurs when the micro-controller has been
requested to step at a rate higher than it is capable of
obtaining.""",
    (
        "Command request",
    ): """
This generally occurs in response to an M112 G-Code command
or in response to an internal error in the host software.""",
}


def error_help(msg):
    for prefixes, help_msg in Common_MCU_errors.items():
        for prefix in prefixes:
            if msg.startswith(prefix):
                return help_msg
    return ""


def add_printer_objects(config):
    printer = config.get_printer()
    reactor = printer.get_reactor()
    mainsync = clocksync.ClockSync(reactor)
    printer.add_object("mcu", MCU(config.getsection("mcu"), mainsync))
    for s in config.get_prefix_sections("mcu "):
        printer.add_object(
            s.section, MCU(s, clocksync.SecondarySync(reactor, mainsync))
        )


def get_printer_mcu(printer, name):
    if name == "mcu":
        return printer.lookup_object(name)
    return printer.lookup_object("mcu " + name)<|MERGE_RESOLUTION|>--- conflicted
+++ resolved
@@ -1104,16 +1104,7 @@
         slot = self.seconds_to_clock(oid * 0.01)
         t = int(self.estimated_print_time(self._reactor.monotonic()) + 1.5)
         return self.print_time_to_clock(t) + slot
-<<<<<<< HEAD
-
-    def register_stepqueue(self, stepqueue):
-        self._stepqueues.append(stepqueue)
-
-    def request_move_queue_slot(self):
-        self._reserved_move_slots += 1
-
-=======
->>>>>>> 547bfbf8
+
     def seconds_to_clock(self, time):
         return int(time * self._mcu_freq)
 
@@ -1241,27 +1232,17 @@
 
     def _firmware_restart_bridge(self):
         self._firmware_restart(True)
-<<<<<<< HEAD
-
-    # Misc external commands
-    def is_fileoutput(self):
-        return self._printer.get_start_args().get("debugoutput") is not None
-
-    def is_shutdown(self):
-        return self._is_shutdown
-
-    def get_shutdown_clock(self):
-        return self._shutdown_clock
-
-=======
+
     # Move queue tracking
     def register_stepqueue(self, stepqueue):
         self._stepqueues.append(stepqueue)
+
     def request_move_queue_slot(self):
         self._reserved_move_slots += 1
+
     def register_flush_callback(self, callback):
         self._flush_callbacks.append(callback)
->>>>>>> 547bfbf8
+
     def flush_moves(self, print_time):
         if self._steppersync is None:
             return
@@ -1288,7 +1269,6 @@
         ):
             return
         self._is_timeout = True
-<<<<<<< HEAD
         logging.info(
             "Timeout with MCU '%s' (eventtime=%f)", self._name, eventtime
         )
@@ -1296,19 +1276,16 @@
             "Lost communication with MCU '%s'" % (self._name,)
         )
 
-=======
-        logging.info("Timeout with MCU '%s' (eventtime=%f)",
-                     self._name, eventtime)
-        self._printer.invoke_shutdown("Lost communication with MCU '%s'" % (
-            self._name,))
     # Misc external commands
     def is_fileoutput(self):
-        return self._printer.get_start_args().get('debugoutput') is not None
+        return self._printer.get_start_args().get("debugoutput") is not None
+
     def is_shutdown(self):
         return self._is_shutdown
+
     def get_shutdown_clock(self):
         return self._shutdown_clock
->>>>>>> 547bfbf8
+
     def get_status(self, eventtime=None):
         return dict(self._get_status_info)
 
