--- conflicted
+++ resolved
@@ -9,21 +9,13 @@
     select HAVE_GPIO_ADC
     select HAVE_GPIO_I2C if !MACH_STM32F031
     select HAVE_GPIO_SPI if !MACH_STM32F031
-<<<<<<< HEAD
-    select HAVE_GPIO_HARD_PWM if MACH_STM32F1 || MACH_STM32F4 || MACH_STM32G0 || MACH_STM32H7
-=======
     select HAVE_GPIO_SDIO if MACH_STM32F4
     select HAVE_GPIO_HARD_PWM if MACH_STM32F1 || MACH_STM32F4 || MACH_STM32F7 || MACH_STM32G0 || MACH_STM32H7
->>>>>>> 645a1b83
     select HAVE_GPIO_BITBANGING if !MACH_STM32F031
     select HAVE_STRICT_TIMING
     select HAVE_CHIPID
     select HAVE_STEPPER_BOTH_EDGE
-<<<<<<< HEAD
-    select SERIAL_BOOTLOADER_SIDECHANNEL
-=======
     select HAVE_BOOTLOADER_REQUEST
->>>>>>> 645a1b83
 
 config BOARD_DIRECTORY
     string
@@ -162,11 +154,7 @@
     default y if MACH_STM32F1 || MACH_STM32F2 || MACH_STM32F4x5 || MACH_STM32F446 || MACH_STM32F0x2
 config HAVE_STM32_FDCANBUS
     bool
-<<<<<<< HEAD
-    default y if MACH_STM32G0 || MACH_STM32H7
-=======
     default y if MACH_STM32G0B1 || MACH_STM32H7 || MACH_STM32G4
->>>>>>> 645a1b83
 config HAVE_STM32_USBCANBUS
     bool
     depends on HAVE_STM32_USBFS || HAVE_STM32_USBOTG
